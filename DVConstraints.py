--- conflicted
+++ resolved
@@ -410,9 +410,6 @@
 
         self.volumeConSizes.append([nSpan,nChord])
         V0_offset = len(self.V0)
-<<<<<<< HEAD
-        self.V0.append(self._evalVolume(V0_offset))
-=======
         axis = [0,0,0] # axis doesn't matter
         V0,CG = self._evalVolume(V0_offset,axis)
         self.V0.append(V0)
@@ -427,7 +424,6 @@
             lower /= self.V0[V0_offset]
             upper /= self.V0[V0_offset]
         # end if
->>>>>>> b91846f5
         
         # Finally add the thickness constraint values
         self.volumeConLower.append(lower)
@@ -634,8 +630,8 @@
         thickness constraints are returned together...there is no
         disctinction between how they were added'''
         D = numpy.zeros(len(self.D0))
-<<<<<<< HEAD
         d_count = 0
+
         for ii in xrange(self.nThickCon):
             for i in xrange(self.thickConPtr[ii][0]/2, 
                             self.thickConPtr[ii][1]/2):
@@ -645,19 +641,6 @@
                     D[d_count]/=self.D0[d_count]
                 # end if
                 d_count += 1
-=======
-
-        count = 0
-        for ii in xrange(self.nThickCon):
-            for i in xrange(self.thickConPtr[ii][0]/2, 
-                            self.thickConPtr[ii][1]/2):
-
-                D[count] = geo_utils.e_dist(
-                    self.coords[2*i, :],self.coords[2*i+1, :])
-                if self.thickScaled[ii]:
-                    D[count]/=self.D0[count]
-                count += 1
->>>>>>> b91846f5
             # end for
             
         # end for
