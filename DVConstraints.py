--- conflicted
+++ resolved
@@ -778,7 +778,6 @@
         # with the name provided:
         self.DVGeo.addPointSet(self.coords, self.name)
         
-<<<<<<< HEAD
         # Now get the reference lengths
         self.D0 = numpy.zeros(self.nCon)
         for i in range(self.nCon):
@@ -819,328 +818,9 @@
         if nDV > 0:
             dTdpt = numpy.zeros(self.coords.shape)
             for i in range(self.nCon):
-=======
-        for icurve in xrange(nCurve):
-        
-            max_x = numpy.max(self.curves[icurve]['X'][:,0])
-            min_x = numpy.min(self.curves[icurve]['X'][:,0])
-            X = self.curves[icurve]['X']/(max_x-min_x) 
-            s = self.curves[icurve]['s']
-            k = self._computeCurvature(X,s)
-            
-            # Perform the integration with midpoint rule
-            E = 0.0
-            for i in xrange(len(X)-1):
-                E += (s[i+1]-s[i])*(k[i+1]+k[i])*0.5
-
-            energies[icurve] = E
-
-        # end for
-
-        return  energies
-
-    def _computeCurvature(self, X, s): 
-        ''' Compute the norm of the curvature for points X with
-            parameterization 's'
-            '''
-
-        dX = self._computeD(X,s) 
-        ddX = self._computeD(dX,s)
-
-        k = numpy.zeros(len(X))
-
-        for i in xrange(len(X)):
-            k[i] = geo_utils.euclidean_norm(ddX[i])
-        # end for
-
-        return k
-
-    def _computeD(self,c,s):
-
-        n = len(s)
-        dd = numpy.zeros_like(c)
-        delta_s = numpy.zeros_like(s)
-        D = numpy.zeros_like(c)
-
-        for i in xrange(1,n):
-            delta_s[i] = s[i]-s[i-1]
-            dd[i] = (c[i]-c[i-1])/delta_s[i]
-
-        for i in xrange(1,n-1):
-            alpha = delta_s[i]/(delta_s[i] + delta_s[i+1])
-            D[i] = (1-alpha)*dd[i] + alpha*dd[i+1]
-        # end for
-
-        D[0] = 2*dd[1] - D[1]
-        D[n-1] = 2*dd[-1] - D[-2]
-    
-        return D
-
-
-
-        
-
-
-    def writeTecplot(self, fileName): 
-        ''' This function write a visualization of the constraints to
-        tecplot. The thickness and volume constraints are grouped
-        accordng to how they were added for easy identificaton in tecplot
-
-        Input: fileName: Name of tecplot filename
-        '''
-        
-        f = open(fileName,'w')
-        f.write("TITLE = \"DVConstraints Data\"\n")
-        f.write("VARIABLES = \"CoordinateX\" \"CoordinateY\" \"CoordinateZ\"\n")
-
-        # Write out the thickness constraints first:
-        for ii in xrange(self.nThickCon):
-            nNodes = self.thickConPtr[ii][1] - self.thickConPtr[ii][0]
-            nElem = nNodes/2
-            # Write a fe line segment zone:
-            f.write("ZONE T=\"ThickCon_%d\"\n"%(ii))
-            f.write("Nodes=%d, Elements=%d, ZONETYPE=FELineSeg\n"%(
-                    nNodes,nElem))
-            f.write("DATAPACKING=POINT\n")
-
-            for i in xrange(self.thickConPtr[ii][0], self.thickConPtr[ii][1]):
-                f.write('%f %f %f\n'%(self.coords[i,0],
-                                      self.coords[i,1],
-                                      self.coords[i,2]))
-            # end for
-            for i in xrange(nElem):
-                f.write('%d %d\n'%(2*i+1,2*i+2))
-            # end for
-        # end for
-
-        # Write out the volume constraints second:
-        for iVolCon in xrange(self.nVolumeCon):
-            nSpan = self.volumeConSizes[iVolCon][0]
-            nChord = self.volumeConSizes[iVolCon][1]
-            # Extract the coordinates:
-            istart = self.volumeConPtr[iVolCon][0]
-            iend   = self.volumeConPtr[iVolCon][1]
-            x = self.coords[istart:iend].flatten().reshape(
-                [nSpan, nChord, 2, 3])
-            f.write('Zone T=VolumeCon_%d I=%d J=%d K=%d\n'%(
-                    iVolCon, nSpan, nChord, 2))
-            f.write('DATAPACKING=POINT\n')
-            for k in xrange(2):
-                for j in xrange(nChord):
-                    for i in xrange(nSpan):
-                        f.write('%f %f %f\n'%(x[i, j, k, 0],
-                                              x[i, j, k, 1],
-                                              x[i, j, k, 2]))
-                    # end for
-                # end for
-            # end for
-        # end for
-
-        # Close the file
-        f.close()
-
-        return
-
-    def getCoordinates(self):
-        ''' Return the current set of coordinates used in
-        DVConstraints'''
-
-        return self.coords
-
-    def setCoordinates(self, coords):
-        ''' Set the new set of coordinates'''
-
-        self.coords = coords.copy()
-
-        return
-
-    def addConstraintsPyOpt(self, opt_prob, geoName=None, thickConName='thickCon', 
-                            volumeConName='volumeCon', LeTeConName='LeTeCon'):
-        ''' Add thickness contraints to pyOpt
-        
-         Input: opt_prob -> optimization problem
-                thickConName -> Override default pyopt name for thickness constraints
-                volumeConName -> Override default pyopt name for volume constraints
-                LeTeConName -> Overwrite default pyopt name for LeTe Constraints
-                '''
-        if geoName is None:
-            # Use pygeo default
-            wrt = ['geo']
-        else:
-            wrt = [geoName]
-        # end if
-        
-        if self.nThickCon > 0:
-            print 'lower',type(self.thickConLower),thickConName
-            opt_prob.addConGroup(
-                thickConName, len(self.thickConLower), 
-                lower=self.thickConLower, upper=self.thickConUpper, wrt=wrt)
-        # end if
-
-        if self.nVolumeCon > 0:
-            opt_prob.addConGroup(
-                volumeConName, len(self.volumeConLower), 
-                lower=self.volumeConLower, upper=self.volumeConUpper, wrt=wrt)
-        # end if
-
-        if self.LeTeCon:
-            opt_prob.addConGroup(LeTeConName, len(self.LeTeCon),
-                                 lower=0.0, upper=0.0, wrt=wrt)
-        # end if
-
-        return 
-
-    def evalConstraints(self, fcon, DVGeo, thickConName='thickCon', 
-                        volumeConName='volumeCon', LeTeConName='LeTeCon'):
-        ''' Evaluate all the constraints that this object has and set
-        them in the supplied fcon dictionary'''
-        
-        if self.nThickCon > 0:
-            fcon[thickConName] = self.getThicknessConstraints()
-        if self.nVolumeCon > 0:
-            fcon[volumeConName] = self.getVolumeConstraints()
-        if self.LeTeCon:
-            fcon[LeTeConName] = self.getLeTeConstraints(DVGeo)
-        
-        return
-
-    def evalJacobianConstraints(self, gcon, DVGeo, wrt='geo', thickConName='thickCon', 
-                        volumeConName='volumeCon', LeTeConName='LeTeCon'):
-        ''' Evaluate the jacobian of the constraints this object
-        has. These constraints only depend on geometric
-        variables, so we can set them directly in dictionary gcon'''
-        
-        if self.nThickCon > 0:
-            gcon[thickConName] = {wrt:self.getThicknessSensitivity(DVGeo, 'con')}
-        if self.nVolumeCon > 0:
-            gcon[volumeConName] = {wrt:self.getVolumeSensitivity(DVGeo, 'con')}
-        if self.LeTeCon:
-            gcon[LeTeConName] = {wrt:self.getLeTeSensitivity(DVGeo)}
-            
-        return
-
-    def getLeTeConstraints(self, DVGeo):
-        '''Evaluate the LeTe constraint using the current DVGeo opject'''
-
-        con = numpy.zeros(len(self.LeTeCon))
-        for i in xrange(len(self.LeTeCon)):
-            dv = self.LeTeCon[i][0]
-            up = self.LeTeCon[i][1]
-            down = self.LeTeCon[i][2]
-            con[i] = DVGeo.DV_listLocal[dv].value[up] + \
-                DVGeo.DV_listLocal[dv].value[down]
-        # end for
-
-        return con
-
-    def getLeTeSensitivity(self, DVGeo, scaled=True):
-        ndv = DVGeo._getNDV()
-        nlete = len(self.LeTeCon)
-        dLeTedx = numpy.zeros([nlete, ndv])
-
-        DVoffset = [DVGeo._getNDVGlobal()]
-        # Generate offset lift of the number of local variables
-        for i in xrange(len(DVGeo.DV_listLocal)):
-            DVoffset.append(DVoffset[-1] + DVGeo.DV_listLocal[i].nVal)
-
-        for i in xrange(len(self.LeTeCon)):
-            # Set the two values a +1 and -1 or (+range - range if scaled)
-            dv = self.LeTeCon[i][0]
-            up = self.LeTeCon[i][1]
-            down = self.LeTeCon[i][2]
-            if scaled:
-                dLeTedx[i, DVoffset[dv] + up  ] = \
-                    DVGeo.DV_listLocal[dv].range[up  ]
-                dLeTedx[i, DVoffset[dv] + down] =  \
-                    DVGeo.DV_listLocal[dv].range[down]
-            else:
-                dLeTedx[i, DVoffset[dv] + up  ] =  1.0
-                dLeTedx[i, DVoffset[dv] + down] =  1.0
-            # end if
-        # end for
-
-        return dLeTedx
-
-    def getThicknessConstraints(self):
-        '''Return the current thickness constraints. Note that all
-        thickness constraints are returned together...there is no
-        disctinction between how they were added'''
-        D = numpy.zeros(len(self.D0))
-        d_count = 0
-
-        for ii in xrange(self.nThickCon):
-            for i in xrange(self.thickConPtr[ii][0]/2, 
-                            self.thickConPtr[ii][1]/2):
-                D[d_count] = geo_utils.e_dist(
-                    self.coords[2*i, :],self.coords[2*i+1, :])
-                if self.thickScaled[ii]:
-                    D[d_count]/=self.D0[d_count]
-                # end if
-                d_count += 1
-            # end for
-            
-        # end for
-
-        return D
-
-    def getThicknessSensitivity(self, DVGeo, name=None):
-
-        '''Return the derivative of all the thickness constraints We
-        pass in the DVGeo object so this function retuns the full
-        appropriate jacobian.
-        
-        '''
-        nDV = DVGeo._getNDV()
-        dTdx = numpy.zeros((len(self.D0), nDV))
-        dTdpt = numpy.zeros(self.coords.shape)
-        d_count = 0
-        for ii in xrange(self.nThickCon):
-            for i in xrange(self.thickConPtr[ii][0]/2, 
-                            self.thickConPtr[ii][1]/2):
-
->>>>>>> b870ec83
                 dTdpt[:, :] = 0.0
                 p1b, p2b = geo_utils.eDist_b(
                     self.coords[2*i, :], self.coords[2*i+1, :])
-
-                dTdpt[2*i  , :] = p1b
-                dTdpt[2*i+1, :] = p2b
-
-                if self.scaled:
-                    dTdpt[2*i  , :] /= self.D0[i]
-                    dTdpt[2*i+1, :] /= self.D0[i]
-
-                dTdx[i, :] = self.DVGeo.totalSensitivity(
-                    dTdpt, ptSetName=self.name)
-
-        funcsSens[self.name] = {self.DVGeo.varSet:dTdx}
-
-    def addConstraintsPyOpt(self, optProb):
-        """
-        Add the constraints to pyOpt, if the flag is set
-        """
-        if self.addToPyOpt:
-            optProb.addConGroup(self.name, self.nCon, lower=self.lower,
-                                upper=self.upper, scale=self.scale,
-                                wrt=[self.DVGeo.varSet])
-
-    def writeTecplot(self, handle):
-        """
-        Write the visualization of this set of thickness constraints
-        to the open file handle
-        """
-
-        handle.write("ZONE T=\"%s\"\n"%(self.name))
-        handle.write("Nodes=%d, Elements=%d, ZONETYPE=FELineSeg\n"%(
-            self.nCon*2, self.nCon))
-        handle.write("DATAPACKING=POINT\n")
-        
-        for i in range(self.nCon*2):
-            handle.write('%g %g %g\n'%(self.coords[i, 0],
-                                       self.coords[i, 1],
-                                       self.coords[i, 2]))
-        for i in range(self.nCon):
-            handle.write('%d %d\n'%(2*i+1, 2*i+2))
 
 class VolumeConstraint(object):
     """
