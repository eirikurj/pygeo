from __future__ import print_function
from __future__ import division
# =============================================================================
# Utility Functions for Use in pyNetwork, pyGeo, pyBlock, DVGeometry,
# and pyLayout
# =============================================================================
import numpy as np
import sys, os
from pyspline import pySpline
# Set a (MUCH) larger recursion limit. For meshes with extremely large
# numbers of blocs (> 5000) the recursive edge propagation may hit a
# recursion limit.
sys.setrecursionlimit(10000)

# --------------------------------------------------------------
#                Rotation Functions
# --------------------------------------------------------------
def rotxM(theta):
    """Return x rotation matrix"""
    theta = theta*np.pi/180
    M = [[1, 0, 0], [0, np.cos(theta), -np.sin(theta)], \
             [0, np.sin(theta), np.cos(theta)]]
    return M

def rotyM(theta):
    """ Return y rotation matrix"""
    theta = theta*np.pi/180
    M = [[np.cos(theta), 0, np.sin(theta)], [0, 1, 0], \
             [-np.sin(theta), 0, np.cos(theta)]]
    return M

def rotzM(theta):
    """ Return z rotation matrix"""
    theta = theta*np.pi/180
    M = [[np.cos(theta), -np.sin(theta), 0], \
             [np.sin(theta), np.cos(theta), 0],[0, 0, 1]]
    return M

def rotxV(x, theta):
    """ Rotate a coordinate in the local x frame"""
    M = [[1, 0, 0], [0, np.cos(theta), -np.sin(theta)], \
             [0, np.sin(theta), np.cos(theta)]]
    return np.dot(M, x)

def rotyV(x, theta):
    """Rotate a coordinate in the local y frame"""
    M = [[np.cos(theta), 0, np.sin(theta)], [0, 1, 0], \
             [-np.sin(theta), 0, np.cos(theta)]]
    return np.dot(M, x)

def rotzV(x, theta):
    """Roate a coordinate in the local z frame"""
    M = [[np.cos(theta), -np.sin(theta), 0], \
             [np.sin(theta), np.cos(theta), 0], [0, 0, 1]]
    return np.dot(M, x)

def rotVbyW(V, W, theta):
    """ Rotate a vector V, about an axis W by angle theta"""
    ux = W[0]
    uy = W[1]
    uz = W[2]

    c = np.cos(theta)
    s = np.sin(theta)
    if np.array(theta).dtype==np.dtype('D') or \
            np.array(W).dtype==np.dtype('D') or \
            np.array(V).dtype==np.dtype('D'):
        dtype = 'D'
    else:
        dtype = 'd'

    R = np.zeros((3, 3), dtype)

    R[0, 0] = ux**2 + (1-ux**2)*c
    R[0, 1] = ux*uy*(1-c) - uz*s
    R[0, 2] = ux*uz*(1-c) + uy*s

    R[1, 0] = ux*uy*(1-c) + uz*s
    R[1, 1] = uy**2 + (1-uy**2)*c
    R[1, 2] = uy*uz*(1-c) - ux*s

    R[2, 0] = ux*uz*(1-c) - uy*s
    R[2, 1] = uy*uz*(1-c) + ux*s
    R[2, 2] = uz**2+(1-uz**2)*c

    return np.dot(R, V)

 # -------------------------------------------------------------
 #               Norm Functions
 # -------------------------------------------------------------

def euclideanNorm(inVec):
    """
    perform the euclidean 2 norm of the vector inVec
    required because linalg.norm() provides incorrect results for
    CS derivatives.
    """
    inVec = np.array(inVec)
    temp = 0.0
    for i in range(inVec.shape[0]):
        temp += inVec[i]**2

    return np.sqrt(temp)

def cross_b(a,b,crossb):
    """
    Do the reverse accumulation through a cross product.
    """
    ab = np.zeros_like(a)
    bb = np.zeros_like(b)

    ab[0] = ab[0] + b[1]*crossb[2]
    bb[1] = bb[1] + a[0]*crossb[2]
    ab[1] = ab[1] - b[0]*crossb[2]
    bb[0] = bb[0] - a[1]*crossb[2]
    crossb[2] = 0.0
    ab[2] = ab[2] + b[0]*crossb[1]
    bb[0] = bb[0] + a[2]*crossb[1]
    ab[0] = ab[0] - b[2]*crossb[1]
    bb[2] = bb[2] - a[0]*crossb[1]
    crossb[1] = 0.0
    ab[1] = ab[1] + b[2]*crossb[0]
    bb[2] = bb[2] + a[1]*crossb[0]
    ab[2] = ab[2] - b[1]*crossb[0]
    bb[1] = bb[1] - a[2]*crossb[0]
    crossb[0] = 0.0
    return ab,bb
<<<<<<< HEAD

def dot_b(a, b, dotb):
    """
    Do the reverse accumulation through a dot product.
    """
    ab = np.zeros_like(a)
    bb = np.zeros_like(b)

    ab = ab + b*dotb
    bb = bb + a*dotb

    return ab, bb

=======
    
def calculateCentroid(p0,v1,v2):
    '''
    take in a triangulated surface and calculate the centroid
    '''
    p1 = v1+p0
    p2 = v2+p0

    #compute the areas
    areaVec = np.cross(v1, v2)/2.0
    area = np.linalg.norm(areaVec,axis=1)

    # compute the cell centroids
    cellCenter = (p0+p1+p2)/3.
    
    centerSum = area.dot(cellCenter)
    areaSum = np.sum(area)

    centroid = centerSum/areaSum

    return centroid

def calculateRadii(centroid,p0,v1,v2):
    ''' 
    take the centroid and compute inner and outer radii of surface
    '''
    p1 = v1+p0
    p2 = v2+p0

    # take the difference between the points and the centroid
    d0 = p0-centroid
    d1 = p1-centroid
    d2 = p2-centroid
    
    radO = np.zeros(3)
    radI = np.zeros(3)
    d0 = np.linalg.norm(d0,axis=1)
    radO[0] = np.max(d0)
    radI[0] = np.min(d0)
    d1 = np.linalg.norm(d1,axis=1)
    radO[1] = np.max(d1)
    radI[1] = np.min(d1)
    d2 = np.linalg.norm(d2,axis=1)
    radO[2] = np.max(d2)
    radI[2] = np.min(d2)

    outerRadius = np.max(radO)
    innerRadius = np.max(radI)
#    print(radO,radI)

    return innerRadius,outerRadius
    
>>>>>>> 8f0d00b3
 # --------------------------------------------------------------
 #                I/O Functions
 # --------------------------------------------------------------

def readNValues(handle, N, dtype, binary=False, sep=' '):
    """Read N values of dtype 'float' or 'int' from file handle"""
    if binary:
        sep = ""

    if dtype == 'int':
        values = np.fromfile(handle, dtype='int', count=N, sep=sep)
    else:
        values = np.fromfile(handle, dtype='float', count=N, sep=sep)
    return values

def writeValues(handle, values, dtype, binary=False):
    """Read N values of type 'float' or 'int' from file handle"""
    if binary:
        values.tofile(handle)
    else:
        if dtype == 'float':
            values.tofile(handle, sep=" ", format="%f")
        elif dtype == 'int':
            values.tofile(handle, sep=" ", format="%d")

def readAirfoilFile(fileName, bluntTe=False, bluntTaperRange=0.1,
             bluntThickness=.002):
    """ Load the airfoil file"""
    f = open(fileName, 'r')
    line  = f.readline() # Read (and ignore) the first line
    r = []
    try:
        r.append([float(s) for s in line.split()])
    except:
        r = []

    while 1:
        line = f.readline()
        if not line:
            break # end of file
        if line.isspace():
            break # blank line
        r.append([float(s) for s in line.split()])

    rr = np.array(r)
    x = rr[:, 0]
    y = rr[:, 1]
    npt = len(x)

    # There are 4 possibilites we have to deal with:
    # a. Given a sharp TE -- User wants a sharp TE
    # b. Given a sharp TE -- User wants a blunt TE
    # c. Given a blunt TE -- User wants a sharp TE
    # d. Given a blunt TE -- User wants a blunt TE
    #    (possibly with different TE thickness)

    # Check for blunt TE:
    if bluntTe is False:
        if y[0] != y[-1]:
            print('Blunt Trailing Edge on airfoil: %s'%(fileName))
            print('Merging to a point over final %f ...'%(bluntTaperRange))
            yAvg = 0.5*(y[0] + y[-1])
            xAvg = 0.5*(x[0] + x[-1])
            yTop = y[0]
            yBot = y[-1]
            xTop = x[0]
            xBot = x[-1]

            # Indices on the TOP surface of the wing
            indices = np.where(x[0:npt//2]>=(1-bluntTaperRange))[0]
            for i in range(len(indices)):
                fact = (x[indices[i]]- (x[0]-bluntTaperRange))/bluntTaperRange
                y[indices[i]] = y[indices[i]]- fact*(yTop-yAvg)
                x[indices[i]] = x[indices[i]]- fact*(xTop-xAvg)

            # Indices on the BOTTOM surface of the wing
            indices = np.where(x[npt//2:]>=(1-bluntTaperRange))[0]
            indices = indices + npt//2

            for i in range(len(indices)):
                fact = (x[indices[i]]- (x[-1]-bluntTaperRange))/bluntTaperRange
                y[indices[i]] = y[indices[i]]- fact*(yBot-yAvg)
                x[indices[i]] = x[indices[i]]- fact*(xBot-xAvg)

    elif bluntTe is True:
        # Since we will be rescaling the TE regardless, the sharp TE
        # case and the case where the TE is already blunt can be
        # handled in the same manner

        # Get the current thickness
        curThick = y[0] - y[-1]

        # Set the new TE values:
        xBreak = 1.0-bluntTaperRange

        # Rescale upper surface:
        for i in range(0,npt//2):
            if x[i] > xBreak:
                s = (x[i]-xBreak)/bluntTaperRange
                y[i] += s*0.5*(bluntThickness-curThick)

        # Rescale lower surface:
        for i in range(npt//2,npt):
            if x[i] > xBreak:
                s = (x[i]-xBreak)/bluntTaperRange
                y[i] -= s*0.5*(bluntThickness-curThick)

    return x, y


def writeAirfoilFile(fileName,name, x,y):
    """ write an airfoil file """
    f = open(fileName, 'w')
    f.write("%s\n"%name)

    for i in xrange(len(x)):
        f.write('%12.10f %12.10f\n'%(x[i],y[i]))

    f.close()


    return

def getCoordinatesFromFile(fileName):
    """Get a list of coordinates from a file - useful for testing
    Required:
        fileName: filename for file
    Returns:
        coordinates: list of coordinates
    """

    f = open(fileName, 'r')
    coordinates = []
    for line in f:
        aux = line.split()
        coordinates.append([float(aux[0]), float(aux[1]), float(aux[2])])

    f.close()
    coordinates = np.transpose(np.array(coordinates))

    return coordinates
# --------------------------------------------------------------
#            Working with Edges Function
# --------------------------------------------------------------

def eDist(x1, x2):
    """Get the eculidean distance between two points"""
    return euclideanNorm(x1-x2)#np.linalg.norm(x1-x2)

def eDist2D(x1, x2):
    """Get the eculidean distance between two points"""
    return np.sqrt((x1[0]-x2[0])**2 + (x1[1]-x2[1])**2)

def eDist_b(x1, x2):
    x1b = 0.0
    x2b = 0.0
    db  = 1.0
    x1b = np.zeros(3)
    x2b = np.zeros(3)
    if ((x1[0]-x2[0])**2 + (x1[1]-x2[1])**2 + (x1[2]-x2[2])**2 == 0.0):
        tempb = 0.0
    else:
        tempb = db/(2.0*np.sqrt(
                (x1[0]-x2[0])**2+(x1[1]-x2[1])**2+(x1[2]-x2[2])**2))

    tempb0 = 2*(x1[0]-x2[0])*tempb
    tempb1 = 2*(x1[1]-x2[1])*tempb
    tempb2 = 2*(x1[2]-x2[2])*tempb
    x1b[0] = tempb0
    x2b[0] = -tempb0
    x1b[1] = tempb1
    x2b[1] = -tempb1
    x1b[2] = tempb2
    x2b[2] = -tempb2

    return x1b, x2b


# --------------------------------------------------------------
#             Truly Miscellaneous Functions
# --------------------------------------------------------------

def unique(s):
    """Return a list of the elements in s, but without duplicates.

    For example, unique([1,2,3,1,2,3]) is some permutation of [1,2,3],
    unique("abcabc") some permutation of ["a", "b", "c"], and
    unique(([1, 2], [2, 3], [1, 2])) some permutation of
    [[2, 3], [1, 2]].

    For best speed, all sequence elements should be hashable.  Then
    unique() will usually work in linear time.

    If not possible, the sequence elements should enjoy a total
    ordering, and if list(s).sort() doesn't raise TypeError it's
    assumed that they do enjoy a total ordering.  Then unique() will
    usually work in O(N*log2(N)) time.

    If that's not possible either, the sequence elements must support
    equality-testing.  Then unique() will usually work in quadratic
    time.
    """

    n = len(s)
    if n == 0:
        return []

    # Try using a dict first, as that's the fastest and will usually
    # work.  If it doesn't work, it will usually fail quickly, so it
    # usually doesn't np.cost much to *try* it.  It requires that all the
    # sequence elements be hashable, and support equality comparison.
    u = {}
    try:
        for x in s:
            u[x] = 1
    except TypeError:
        pass
    else:
        return list(u.keys())

    # We can't hash all the elements.  Second fastest is to sort,
    # which brings the equal elements together; then duplicates are
    # easy to weed out in a single pass.
    # NOTE:  Python's list.sort() was designed to be efficient in the
    # presence of many duplicate elements.  This isn't true of all
    # sort functions in all languages or libraries, so this approach
    # is more effective in Python than it may be elsewhere.

    try:
        t = list(s)
        t.sort()
    except TypeError:
        pass
    else:
        assert n > 0
        last = t[0]
        lasti = i = 1
        while i < n:
            if t[i] != last:
                t[lasti] = last = t[i]
                lasti += 1
            i += 1
        return t[:lasti]

    # Brute force is all that's left.

    u = []
    for x in s:
        if x not in u:
            u.append(x)
    return u

def uniqueIndex(s, sHash=None):
    """
    This function is based on unique

    The idea is to take a list s, and reduce it as per unique.

    However, it additionally calculates a linking index arrary that is
    the same size as the original s, and points to where it ends up in
    the the reduced list

    if sHash is not specified for sorting, s is used

    """
    if sHash != None:
        ind = np.argsort(np.argsort(sHash))
    else:
        ind = np.argsort(np.argsort(s))

    n = len(s)
    t = list(s)
    t.sort()

    diff = np.zeros(n, 'bool')

    last = t[0]
    lasti = i = 1
    while i < n:
        if t[i] != last:
            t[lasti] = last = t[i]
            lasti += 1
        else:
            diff[i] = True
        i += 1

    b = np.where(diff)[0]
    for i in range(n):
        ind[i] -= b.searchsorted(ind[i], side='right')

    return t[:lasti], ind

def pointReduce(points, nodeTol=1e-4):
    """Given a list of N points in ndim space, with possible
    duplicates, return a list of the unique points AND a pointer list
    for the original points to the reduced set"""

    # First
    points = np.array(points)
    N = len(points)
    if N == 0:
        return points, None
    dists = []
    for ipt in range(N):
        dists.append(np.sqrt(np.dot(points[ipt], points[ipt])))

    temp = np.array(dists)
    temp.sort()
    ind = np.argsort(dists)
    i = 0
    cont = True
    newPoints = []
    link = np.zeros(N, 'intc')
    linkCounter = 0

    while cont:
        cont2 = True
        tempInd = []
        j = i
        while cont2:
            if abs(dists[ind[i]]-dists[ind[j]])<nodeTol:
                tempInd.append(ind[j])
                j = j + 1
                if j == N: # Overrun check
                    cont2 = False
            else:
                cont2 = False

        subPoints = [] # Copy of the list of sub points with the dists
        for ii in range(len(tempInd)):
            subPoints.append(points[tempInd[ii]])

        # Brute Force Search them
        subUniquePts, subLink = pointReduceBruteForce(subPoints, nodeTol)
        newPoints.extend(subUniquePts)

        for ii in range(len(tempInd)):
            link[tempInd[ii]] = subLink[ii] + linkCounter

        linkCounter += max(subLink) + 1

        i = j - 1 + 1
        if i == N:
            cont = False

    return np.array(newPoints), np.array(link)

def pointReduceBruteForce(points,  nodeTol=1e-4):
    """Given a list of N points in ndim space, with possible
    duplicates, return a list of the unique points AND a pointer list
    for the original points to the reduced set

    BRUTE FORCE VERSION

    """
    N = len(points)
    if N == 0:
        return points, None
    uniquePoints = [points[0]]
    link = [0]
    for i in range(1, N):
        foundIt = False
        for j in range(len(uniquePoints)):
            if eDist(points[i], uniquePoints[j]) < nodeTol:
                link.append(j)
                foundIt = True
                break

        if not foundIt:
            uniquePoints.append(points[i])
            link.append(j+1)

    return np.array(uniquePoints), np.array(link)

def edgeOrientation(e1, e2):
    """Compare two edge orientations. Basically if the two nodes are
    in the same order return 1 if they are in opposite order, return
    1"""

    if [e1[0], e1[1]] == [e2[0], e2[1]]:
        return 1
    elif [e1[1], e1[0]] == [e2[0], e2[1]]:
        return -1
    else:
        print('Error with edgeOrientation: Not possible.')
        print('Orientation 1 [%d %d]'%(e1[0], e1[1]))
        print('Orientation 2 [%d %d]'%(e2[0], e2[1]))
        sys.exit(0)

def faceOrientation(f1, f2):
    """Compare two face orientations f1 and f2 and return the
    transform to get f1 back to f2"""

    if [f1[0], f1[1], f1[2], f1[3]] == [f2[0], f2[1], f2[2], f2[3]]:
        return 0
    elif [f1[0], f1[1], f1[2], f1[3]] == [f2[1], f2[0], f2[3], f2[2]]:
        return 1
    elif [f1[0], f1[1], f1[2], f1[3]] == [f2[2], f2[3], f2[0], f2[1]]:
        return 2
    elif [f1[0], f1[1], f1[2], f1[3]] == [f2[3], f2[2], f2[1], f2[0]]:
        return 3
    elif [f1[0], f1[1], f1[2], f1[3]] == [f2[0], f2[2], f2[1], f2[3]]:
        return 4
    elif [f1[0], f1[1], f1[2], f1[3]] == [f2[2], f2[0], f2[3], f2[1]]:
        return 5
    elif [f1[0], f1[1], f1[2], f1[3]] == [f2[1], f2[3], f2[0], f2[2]]:
        return 6
    elif [f1[0], f1[1], f1[2], f1[3]] == [f2[3], f2[1], f2[2], f2[0]]:
        return 7
    else:
        print('Error with faceOrientation: Not possible.')
        print('Orientation 1 [%d %d %d %d]'%(f1[0], f1[1], f1[2], f1[3]))
        print('Orientation 2 [%d %d %d %d]'%(f2[0], f2[1], f2[2], f2[3]))
        sys.exit(0)

def quadOrientation(pt1, pt2):
    """Given two sets of 4 points in ndim space, pt1 and pt2,
    determine the orientation of pt2 wrt pt1
    This works for both exact quads and "loosely" oriented quads
    ."""
    dist = np.zeros((4, 4))
    for i in range(4):
        for j in range(4):
            dist[i, j] = eDist(pt1[i], pt2[j])

    # Now compute the 8 distances for the 8 possible orientation
    sumDist = np.zeros(8)
    # corners = [0, 1, 2, 3]
    sumDist[0] = dist[0, 0] + dist[1, 1] + dist[2, 2] + dist[3, 3]
    # corners = [1, 0, 3, 2]
    sumDist[1] = dist[0, 1] + dist[1, 0] + dist[2, 3] + dist[3, 2]
    # corners = [2, 3, 0, 1]
    sumDist[2] = dist[0, 2] + dist[1, 3] + dist[2, 0] + dist[3, 1]
    # corners = [3, 2, 1, 0]
    sumDist[3] = dist[0, 3] + dist[1, 2] + dist[2, 1] + dist[3, 0]
    # corners = [0, 2, 1, 3]
    sumDist[4] = dist[0, 0] + dist[1, 2] + dist[2, 1] + dist[3, 3]
    # corners = [2, 0, 3, 1]
    sumDist[5] = dist[0, 2] + dist[1, 0] + dist[2, 3] + dist[3, 1]
    # corners = [1, 3, 0, 2]
    sumDist[6] = dist[0, 1] + dist[1, 3] + dist[2, 0] + dist[3, 2]
    # corners = [3, 1, 2, 0]
    sumDist[7] = dist[0, 3] + dist[1, 1] + dist[2, 2] + dist[3, 0]

    index = sumDist.argmin()

    return index

def orientArray(index, inArray):
    """Take an input array inArray, and rotate/flip according to the index
    output from quadOrientation"""

    if index == 0:
        outArray = inArray.copy()
    elif index == 1:
        outArray = rotateCCW(inArray)
        outArray = rotateCCW(outArray)
        outArray = reverseRows(outArray)
    elif index == 2:
        outArray = reverseRows(inArray)
    elif index == 3:
        outArray = rotateCCW(inArray) # Verified working
        outArray = rotateCCW(outArray)
    elif index == 4:
        outArray = rotateCW(inArray)
        outArray = reverseRows(outArray)
    elif index == 5:
        outArray = rotateCCW(inArray)
    elif index == 6:
        outArray = rotateCW(inArray)
    elif index == 7:
        outArray = rotateCCW(inArray)
        outArray = reverseRows(outArray)

    return outArray

def directionAlongSurface(surface, line):
    """Determine the dominate (u or v) direction of line along surface"""
    # Now Do two tests: Take N points in u and test N groups
    # against dn and take N points in v and test the N groups
    # again

    N = 3
    sn = np.linspace(0, 1, N)
    dn = np.zeros((N, 3))
    s = np.linspace(0, 1, N)
    for i in range(N):
        dn[i, :] = line.getDerivative(sn[i])

    uDotTot = 0
    for i in range(N):
        for n in range(N):
            du, dv = surface.getDerivative(s[i], s[n])
            uDotTot += np.dot(du, dn[n, :])

    vDotTot = 0
    for j in range(N):
        for n in range(N):
            du, dv = surface.getDerivative(s[n], s[j])
            vDotTot += np.dot(dv, dn[n, :])

    if abs(uDotTot) > abs(vDotTot):
        # Its along u now get
        if uDotTot >= 0:
            return 0 # U same direction
        else:
            return 1 # U opposite direction
    else:
        if vDotTot >= 0:
            return 2 # V same direction
        else:
            return 3 # V opposite direction

def curveDirection(curve1, curve2):
    """Determine if the direction of curve 1 is basically in the same
    direction as curve2. Return 1 for same direction, -1 for opposite
    direction"""

    N = 4
    s = np.linspace(0, 1, N)
    tot = 0
    dForward = 0
    dBackward = 0
    for i in range(N):
        tot += np.dot(curve1.getDerivative(s[i]), curve2.getDerivative(s[i]))
        dForward += eDist(curve1.getValue(s[i]), curve2.getValue(s[i]))
        dBackward += eDist(curve1.getValue(s[i]), curve2.getValue(s[N-i-1]))

    if tot > 0:
        return tot, dForward
    else:
        return tot, dBackward

def indexPosition1D(i, N):
    """This function is a generic function which determines if index
    over a list of length N is an interior point or node 0 or node 1.
    """
    if i > 0 and i < N-1: # Interior
        return 0, None
    elif i == 0: # Node 0
        return 1, 0
    elif i == N-1: # Node 1
        return 1, 1

def indexPosition2D(i, j, N, M):
    """This function is a generic function which determines if for a grid
    of data NxM with index i going 0->N-1 and j going 0->M-1, it
    determines if i,j is on the interior, on an edge or on a corner

    The funtion return four values:
    type: this is 0 for interior, 1 for on an edge and 2 for on a corner
    edge: this is the edge number if type==1
    node: this is the node number if type==2
    index: this is the value index along the edge of interest --
    only defined for edges"""

    if i > 0 and i < N - 1 and j > 0 and j < M-1: # Interior
        return 0, None, None, None
    elif i > 0 and i < N - 1 and j == 0:     # Edge 0
        return 1, 0, None, i
    elif i > 0 and i < N - 1 and j == M - 1: # Edge 1
        return 1, 1, None, i
    elif i == 0 and j > 0 and j < M - 1:     # Edge 2
        return 1, 2, None, j
    elif i == N - 1 and j > 0 and j < M - 1: # Edge 3
        return 1, 3, None, j
    elif i == 0 and j == 0:                  # Node 0
        return 2, None, 0, None
    elif i == N - 1 and j == 0:              # Node 1
        return 2, None, 1, None
    elif i == 0 and j == M -1 :              # Node 2
        return 2, None, 2, None
    elif i == N - 1 and j == M - 1:          # Node 3
        return 2, None, 3, None

def indexPosition3D(i, j, k, N, M, L):
    """This function is a generic function which determines if for a
    3dgrid of data NxMXL with index i going 0->N-1 and j going 0->M-1
    k going 0->L-1, it determines if i,j,k is on the interior, on a
    face, on an edge or on a corner

    The funtion return theses values:
    type: this is 0 for interior, 1 for on an face,
           3 for an edge and 4 for on a corner
    number: this is the face number if type==1,
            this is the edge number if type==2
            this is the node number if type==3

    index1: this is the value index along 0th dir the face
        of interest OR edge of interest
    index2: this is the value index along 1st dir the face
        of interest
        """

    # Note to interior->Faces->Edges->Nodes to minimize number of if checks

    # Interior:
    if i > 0 and i < N-1 and j > 0 and j < M-1 and k > 0 and k < L-1:
        return 0, None, None, None

    elif i > 0 and i < N-1 and j > 0 and j < M-1 and k == 0:   # Face 0
        return 1, 0, i, j
    elif i > 0 and i < N-1 and j > 0 and j < M-1 and k == L-1: # Face 1
        return 1, 1, i, j
    elif i == 0 and j > 0 and j < M-1 and k > 0 and k < L-1:   # Face 2
        return 1, 2, j, k
    elif i == N-1 and j > 0 and j < M-1 and k > 0 and k < L-1: # Face 3
        return 1, 3, j, k
    elif i > 0 and i < N-1 and j == 0 and k > 0 and k < L-1:   # Face 4
        return 1, 4, i, k
    elif i > 0 and i < N-1 and j == M-1 and k > 0 and k < L-1: # Face 5
        return 1, 5, i, k

    elif i > 0 and i < N-1 and j == 0 and k == 0:       # Edge 0
        return 2, 0, i, None
    elif i > 0 and i < N-1 and j == M-1 and k == 0:     # Edge 1
        return 2, 1, i, None
    elif i == 0 and j > 0 and j < M-1 and k == 0:       # Edge 2
        return 2, 2, j, None
    elif i == N-1 and j > 0 and j < M-1 and k == 0:     # Edge 3
        return 2, 3, j, None
    elif i > 0 and i < N-1 and j == 0 and k == L-1:     # Edge 4
        return 2, 4, i, None
    elif i > 0 and i < N-1 and j == M-1 and k == L-1:   # Edge 5
        return 2, 5, i, None
    elif i == 0 and j > 0 and j < M-1 and k == L-1:     # Edge 6
        return 2, 6, j, None
    elif i == N-1 and j > 0 and j < M-1 and k == L-1:   # Edge 7
        return 2, 7, j, None
    elif i == 0 and j == 0 and k > 0 and k < L-1:       # Edge 8
        return 2, 8, k, None
    elif i == N-1 and j == 0 and k > 0 and k < L-1:     # Edge 9
        return 2, 9, k, None
    elif i == 0 and j == M-1 and k > 0 and k < L-1:     # Edge 10
        return 2, 10, k, None
    elif i == N-1 and j == M-1 and k > 0 and k < L-1:   # Edge 11
        return 2, 11, k, None

    elif i == 0 and j == 0 and k == 0:                  # Node 0
        return 3, 0, None, None
    elif i == N-1 and j == 0 and k == 0:                # Node 1
        return 3, 1, None, None
    elif i == 0 and j == M-1 and k == 0:                # Node 2
        return 3, 2, None, None
    elif i == N-1 and j == M-1 and k == 0:              # Node 3
        return 3, 3, None, None
    elif i == 0 and j == 0 and k == L-1:                # Node 4
        return 3, 4, None, None
    elif i == N-1 and j == 0 and k == L-1:              # Node 5
        return 3, 5, None, None
    elif i == 0 and j == M-1 and k == L-1:              # Node 6
        return 3, 6, None, None
    elif i == N-1 and j == M-1 and k == L-1:            # Node 7
        return 3, 7, None, None

# --------------------------------------------------------------
#                     Node/Edge Functions
# --------------------------------------------------------------

def edgeFromNodes(n1, n2):
    """Return the edge coorsponding to nodes n1, n2"""
    if (n1 == 0 and n2 == 1) or (n1 == 1 and n2 == 0):
        return 0
    elif (n1 == 0 and n2 == 2) or (n1 == 2 and n2 == 0):
        return 2
    elif (n1 == 3 and n2 == 1) or (n1 == 1 and n2 == 3):
        return 3
    elif (n1 == 3 and n2 == 2) or (n1 == 2 and n2 == 3):
        return 1

def edgesFromNode(n):
    """ Return the two edges coorsponding to node n"""
    if n == 0:
        return 0, 2
    if n == 1:
        return 0, 3
    if n == 2:
        return 1, 2
    if n == 3:
        return 1, 3

def edgesFromNodeIndex(n, N, M):
    """ Return the two edges coorsponding to node n AND return the index
of the node on the edge according to the size (N, M)"""
    if n == 0:
        return 0, 2, 0, 0
    if n == 1:
        return 0, 3, N-1, 0
    if n == 2:
        return 1, 2, 0, M-1
    if n == 3:
        return 1, 3, N-1, M-1

def nodesFromEdge(edge):
    """Return the nodes on either edge of a standard edge"""
    if edge == 0:
        return 0, 1
    elif edge == 1:
        return 2, 3
    elif edge == 2:
        return 0, 2
    elif edge == 3:
        return 1, 3
    elif edge == 4:
        return 4, 5
    elif edge == 5:
        return 6, 7
    elif edge == 6:
        return 4, 6
    elif edge == 7:
        return 5, 7
    elif edge == 8:
        return 0, 4
    elif edge == 9:
        return 1, 5
    elif edge == 10:
        return 2, 6
    elif edge == 11:
        return 3, 7

# Volume Face/edge functions
def nodesFromFace(face):
    if face == 0:
        return [0, 1, 2, 3]
    elif face == 1:
        return [4, 5, 6, 7]
    elif face == 2:
        return [0, 2, 4, 6]
    elif face == 3:
        return [1, 3, 5, 7]
    elif face == 4:
        return [0, 1, 4, 5]
    elif face == 5:
        return [2, 3, 6, 7]

def edgesFromFace(face):
    if face == 0:
        return [0, 1, 2, 3]
    elif face == 1:
        return [4, 5, 6, 7]
    elif face == 2:
        return [2, 6, 8, 10]
    elif face == 3:
        return [3, 7, 9, 11]
    elif face == 4:
        return [0, 4, 8, 9]
    elif face == 5:
        return [1, 5, 10, 11]

def setNodeValue(arr, value, nodeIndex):
    # Set "value" in 3D array "arr" at node "nodeIndex":
    if nodeIndex == 0:
        arr[0,0,0] = value
    elif nodeIndex == 1:
        arr[-1,0,0] = value
    elif nodeIndex == 2:
        arr[0,-1,0] = value
    elif nodeIndex == 3:
        arr[-1,-1,0] = value

    if nodeIndex == 4:
        arr[0,0,-1] = value
    elif nodeIndex == 5:
        arr[-1,0,-1] = value
    elif nodeIndex == 6:
        arr[0,-1,-1] = value
    elif nodeIndex == 7:
        arr[-1,-1,-1] = value

    return arr

def setEdgeValue(arr, values, dir, edgeIndex):

    if dir == -1: # Reverse values
        values = values[::-1]

    if edgeIndex == 0:
        arr[1:-1,0,0] = values
    elif edgeIndex == 1:
        arr[1:-1,-1,0] = values
    elif edgeIndex == 2:
        arr[0, 1:-1, 0] = values
    elif edgeIndex == 3:
        arr[-1, 1:-1, 0] = values

    elif edgeIndex == 4:
        arr[1:-1,0,-1] = values
    elif edgeIndex == 5:
        arr[1:-1,-1,-1] = values
    elif edgeIndex == 6:
        arr[0, 1:-1, -1] = values
    elif edgeIndex == 7:
        arr[-1, 1:-1, -1] = values

    elif edgeIndex == 8:
        arr[0,0,1:-1] = values
    elif edgeIndex == 9:
        arr[-1,0,1:-1] = values
    elif edgeIndex == 10:
        arr[0,-1,1:-1] = values
    elif edgeIndex == 11:
        arr[-1,-1,1:-1] = values

    return arr

def setFaceValue(arr, values, faceDir, faceIndex):

    # Orient the array first according to the dir:

    values = orientArray(faceDir, values)

    if faceIndex == 0:
        arr[1:-1,1:-1,0] = values
    elif faceIndex == 1:
        arr[1:-1,1:-1,-1] = values
    elif faceIndex == 2:
        arr[0,1:-1,1:-1] = values
    elif faceIndex == 3:
        arr[-1,1:-1,1:-1] = values
    elif faceIndex == 4:
        arr[1:-1,0,1:-1] = values
    elif faceIndex == 5:
        arr[1:-1,-1,1:-1] = values

    return arr

def setFaceValue2(arr, values, faceDir, faceIndex):

    # Orient the array first according to the dir:

    values = orientArray(faceDir, values)

    if faceIndex == 0:
        arr[1:-1,1:-1,0] = values
    elif faceIndex == 1:
        arr[1:-1,1:-1,-1] = values
    elif faceIndex == 2:
        arr[0,1:-1,1:-1] = values
    elif faceIndex == 3:
        arr[-1,1:-1,1:-1] = values
    elif faceIndex == 4:
        arr[1:-1,0,1:-1] = values
    elif faceIndex == 5:
        arr[1:-1,-1,1:-1] = values

    return arr

def getFaceValue(arr, faceIndex, offset):
    # Return the values from 'arr' on faceIndex with offset of offset:

    if   faceIndex == 0:
        values = arr[:,:,offset]
    elif faceIndex == 1:
        values = arr[:,:,-1-offset]
    elif faceIndex == 2:
        values = arr[offset,:,:]
    elif faceIndex == 3:
        values = arr[-1-offset,:,:]
    elif faceIndex == 4:
        values = arr[:,offset,:]
    elif faceIndex == 5:
        values = arr[:,-1-offset,:]

    return values.copy()

# --------------------------------------------------------------
#                  Knot Vector Manipulation Functions
# --------------------------------------------------------------

def blendKnotVectors(knotVectors, sym):
    """Take in a list of knot vectors and average them"""

    nVec = len(knotVectors)

    if sym: # Symmetrize each knot vector first
        for i in range(nVec):
            curKnotVec = knotVectors[i].copy()
            if np.mod(len(curKnotVec), 2) == 1: #its odd
                mid = (len(curKnotVec) -1)//2
                beg1 = curKnotVec[0:mid]
                beg2 = (1-curKnotVec[mid+1:])[::-1]
                # Average
                beg = 0.5*(beg1+beg2)
                curKnotVec[0:mid] = beg
                curKnotVec[mid+1:] = (1-beg)[::-1]
                curKnotVec[mid] = 0.5
            else: # its even
                mid = len(curKnotVec)//2
                beg1 = curKnotVec[0:mid]
                beg2 = (1-curKnotVec[mid:])[::-1]
                beg = 0.5*(beg1+beg2)
                curKnotVec[0:mid] = beg
                curKnotVec[mid:] = (1-beg)[::-1]

            knotVectors[i] = curKnotVec

    # Now average them all
    newKnotVec = np.zeros(len(knotVectors[0]))
    for i in range(nVec):
        newKnotVec += knotVectors[i]

    newKnotVec = newKnotVec / nVec
    return newKnotVec

class PointSelect(object):

    def __init__(self, psType, *args, **kwargs):

        """Initialize a control point selection class. There are several ways
        to initialize this class depending on the 'type' qualifier:

        Inputs:

        psType: string which inidicates the initialization type:

        'x': Define two corners (pt1=,pt2=) on a plane parallel to the
        x=0 plane

        'y': Define two corners (pt1=,pt2=) on a plane parallel to the
        y=0 plane

        'z': Define two corners (pt1=,pt2=) on a plane parallel to the
        z=0 plane

        'quad': Define FOUR corners (pt1=,pt2=,pt3=,pt4=) in a
        COUNTER-CLOCKWISE orientation

        'list': Define the indices of a list that will be used to
        extract the points
        """

        if psType == 'x' or psType == 'y' or psType == 'z':
            assert 'pt1' in kwargs and 'pt2' in kwargs, 'Error:, two points \
must be specified with initialization type x,y, or z. Points are specified \
with kwargs pt1=[x1,y1,z1],pt2=[x2,y2,z2]'

        elif psType == 'quad':
            assert 'pt1' in kwargs and 'pt2' in kwargs and 'pt3' in kwargs \
                and 'pt4' in kwargs, 'Error:, four points \
must be specified with initialization type quad. Points are specified \
with kwargs pt1=[x1,y1,z1],pt2=[x2,y2,z2],pt3=[x3,y3,z3],pt4=[x4,y4,z4]'


        corners = np.zeros([4, 3])
        if psType in ['x', 'y', 'z', 'corners']:
            if psType == 'x':
                corners[0] = kwargs['pt1']

                corners[1][1] = kwargs['pt2'][1]
                corners[1][2] = kwargs['pt1'][2]

                corners[2][1] = kwargs['pt1'][1]
                corners[2][2] = kwargs['pt2'][2]

                corners[3] = kwargs['pt2']

                corners[:, 0] = 0.5*(kwargs['pt1'][0] + kwargs['pt2'][0])

            elif psType == 'y':
                corners[0] = kwargs['pt1']

                corners[1][0] = kwargs['pt2'][0]
                corners[1][2] = kwargs['pt1'][2]

                corners[2][0] = kwargs['pt1'][0]
                corners[2][2] = kwargs['pt2'][2]

                corners[3] = kwargs['pt2']

                corners[:, 1] = 0.5*(kwargs['pt1'][1] + kwargs['pt2'][1])

            elif psType == 'z':
                corners[0] = kwargs['pt1']

                corners[1][0] = kwargs['pt2'][0]
                corners[1][1] = kwargs['pt1'][1]

                corners[2][0] = kwargs['pt1'][0]
                corners[2][1] = kwargs['pt2'][1]

                corners[3] = kwargs['pt2']

                corners[:, 2] = 0.5*(kwargs['pt1'][2] + kwargs['pt2'][2])

            elif psType == 'quad':
                corners[0] = kwargs['pt1']
                corners[1] = kwargs['pt2']
                corners[2] = kwargs['pt4'] # Note the switch here from
                                           # CC orientation
                corners[3] = kwargs['pt3']

            X = corners

            self.box = pySpline.bilinearSurface(X)
            self.type = 'box'
        elif psType == 'list':
            self.box = None
            self.type = 'list'
            self.indices = np.array(args[0])

    def getPoints(self, points):

        """Take in a list of points and return the ones that statify
        the point select class."""
        ptList = []
        indList = []
        if self.type == 'box':
            for i in range(len(points)):
                u0, v0, D = self.box.projectPoint(points[i])
                if u0 > 0 and u0 < 1 and v0 > 0 and v0 < 1: #Its Inside
                    ptList.append(points[i])
                    indList.append(i)

        elif self.type == 'list':
            for i in range(len(self.indices)):
                ptList.append(points[self.indices[i]])

            indList = self.indices.copy()

        return ptList, indList

class Topology(object):
    """
    The base topology class from which the BlockTopology,
    SurfaceTology and CuveTopology classes inherit from

    The topology object contains all the info required for the block
    topology (most complex) however, simpiler topologies are handled
    accordingly.

    Class Attributes:
        nVol : The number of volumes in the topology (may be 0)
        nFace: The number of unique faces on the topology (may be 0)
        nEdge: The number of uniuqe edges on the topology
        nNode: The number of unique nodes on the topology

        nEnt: The number of "entities" in the topology class. This may
        be curves, faces or volumes

        mNodeEnt: The number of NODES per entity. For curves it's 2, for
        surfaces 4 and for volumes 8.

        mEdgeEnt: The number of EDGES per entity. For curves it's 1,
        for surfaces, 4 and for volumes, 12

        mFaceEnt: The number of faces per entity. For curves its's 0,
        for surfaces, 1 and for volumes,6

        mVolEnt: The number of volumes per entity. For curves it's 0,
        for surfaces, 0 and for volumnes, 1

        nodeLink: The array of size nEnt x mNodesEnt which points
                   to the node for each entity
        edgeLink: The array of size nEnt x mEdgeEnt which points
                   to the edge for each edge of entity
        faceLink: The array of size nEnt x mFaceEnt which points to
                   the face of each face on an entity

        edgeDir:  The array of size nEnt x mEdgeEnt which detrmines
                   if the intrinsic direction of this edge is
                   opposite of the direction as recorded in the
                   edge list. edgeDir[entity#][#] = 1 means same direction;
                   -1 is opposite direction.

        faceDir:  The array of size nFace x 6 which determines the
                   intrinsic direction of this face. It is one of 0->7

        lIndex:   The local->global list of arrays for each volue
        gIndex:   The global->local list points for the entire topology
        edges:     The list of edge objects defining the topology
        simple    : A flag to determine of this is a "simple" topology
                   which means there are NO degernate Edges,
                   NO multiple edges sharing the same nodes and NO
                   edges which loop back and have the same nodes
                   MUST BE SIMPLE
    """

    def __init__(self):
        # Not sure what should go here...

        self.nVol = None; self.nFace = None; self.nEdge = None
        self.nNode = None; self.nExt = None
        self.mNodeEnt = None; self.mEdgeEnt = None; self.mFaceEnt = None
        self.nodeLink = None; self.edgeLink = None; self.faceLink = None
        self.edgeDir = None; self.faceDir = None
        self.lIndex = None; self.gIndex = None
        self.edges = None; self.simple = None
        self.topoType = None

    def _calcDGs(self, edges, edgeLink, edgeLinkSorted, edgeLinkInd):

        dgCounter = -1
        for i in range(self.nEdge):
            if edges[i][2] == -1: # Not set yet
                dgCounter += 1
                edges[i][2] = dgCounter
                self._addDGEdge(i, edges, edgeLink,
                                edgeLinkSorted, edgeLinkInd)

        self.nDG = dgCounter + 1

    def _addDGEdge(self, i, edges, edgeLink, edgeLinkSorted, edgeLinkInd):
        left  = edgeLinkSorted.searchsorted(i, side='left')
        right = edgeLinkSorted.searchsorted(i, side='right')
        res   = edgeLinkInd[slice(left, right)]

        for j in range(len(res)):
            ient = res[j]//self.mEdgeEnt
            iedge = np.mod(res[j], self.mEdgeEnt)

            pEdges = self._getParallelEdges(iedge)
            oppositeEdges = []
            for iii in range(len(pEdges)):
                oppositeEdges.append(
                    edgeLink[self.mEdgeEnt*ient + pEdges[iii]])

            for ii in range(len(pEdges)):
                if edges[oppositeEdges[ii]][2] == -1:
                    edges[oppositeEdges[ii]][2] = edges[i][2]
                    if not edges[oppositeEdges[ii]][0] == \
                            edges[oppositeEdges[ii]][1]:
                        self._addDGEdge(oppositeEdges[ii], edges,
                                        edgeLink, edgeLinkSorted,
                                        edgeLinkInd)

    def _getParallelEdges(self, iedge):
        """Return parallel edges for surfaces and volumes"""

        if self.topoType == 'surface':
            if iedge == 0: return [1]
            if iedge == 1: return [0]
            if iedge == 2: return [3]
            if iedge == 3: return [2]

        if self.topoType == 'volume':
            if iedge == 0:
                return [1, 4, 5]
            if iedge == 1:
                return [0, 4, 5]
            if iedge == 2:
                return [3, 6, 7]
            if iedge == 3:
                return [2, 6, 7]
            if iedge == 4:
                return [0, 1, 5]
            if iedge == 5:
                return [0, 1, 4]
            if iedge == 6:
                return [2, 3, 7]
            if iedge == 7:
                return [2, 3, 6]
            if iedge == 8:
                return [9, 10, 11]
            if iedge == 9:
                return [8, 10, 11]
            if iedge == 10:
                return [8, 9, 11]
            if iedge == 11:
                return [8, 9, 10]
        if self.topoType == 'curve':
            return None

    def printConnectivity(self):
        """Print the Edge Connectivity to the screen"""

        print('-----------------------------------------------\
-------------------------')
        print('%4d  %4d  %4d  %4d  %4d '%(
                self.nNode, self.nEdge, self.nFace, self.nVol, self.nDG))
        nList = self._getDGList()
        print('Design Group | Number')
        for i in range(self.nDG):
            print('%5d        | %5d       '%(i, nList[i]))

        # Always have edges!
        print('Edge Number    |   n0  |   n1  |  Cont | Degen | Intsct|\
   DG   |  N     |')
        for i in range(len(self.edges)):
            self.edges[i].writeInfo(i, sys.stdout)

        print('%9s Num |'% (self.topoType),)
        for i in range(self.mNodeEnt):
            print(' n%2d|'% (i),)
        for i in range(self.mEdgeEnt):
            print(' e%2d|'% (i), )
        print(' ')# Get New line

        for i in range(self.nEnt):
            print(' %5d        |'% (i),)
            for j in range(self.mNodeEnt):
                print('%4d|'%self.nodeLink[i][j],)

            for j in range(self.mEdgeEnt):
                print('%4d|'% (self.edgeLink[i][j]*self.edgeDir[i][j]),)
            print(' ')

        print('----------------------------------------------------\
--------------------')

        if self.topoType == 'volume':
            print('Vol Number | f0 | f1 | f2 | f3 | f4 | f5 |f0dir|\
f1dir|f2dir|f3dir|f4dir|f5dir|')
            for i in range(self.nVol):
                print(' %5d     |%4d|%4d|%4d|%4d|%4d|%4d|%5d|%5d|\
%5d|%5d|%5d|%5d|'\
                             %(i, self.faceLink[i][0], self.faceLink[i][1],
                               self.faceLink[i][2], self.faceLink[i][3],
                               self.faceLink[i][3], self.faceLink[i][5],
                               self.faceDir[i][0], self.faceDir[i][1],
                               self.faceDir[i][2], self.faceDir[i][3],
                               self.faceDir[i][4], self.faceDir[i][5]))

    def writeConnectivity(self, fileName):
        """Write the full edge connectivity to a file fileName"""

        f = open(fileName, 'w')
        f.write('%4d  %4d  %4d   %4d  %4d\n'%(
                self.nNode, self.nEdge, self.nFace, self.nVol, self.nDG))
        f.write('Design Group |  Number\n')
            # Write out the design groups and their number parameter
        nList = self._getDGList()
        for i in range(self.nDG):
            f.write('%5d        | %5d       \n'%(i, nList[i]))

        f.write('Edge Number    |   n0  |   n1  |  Cont | Degen |\
 Intsct|   DG   |  N     |\n')
        for i in range(len(self.edges)):
            self.edges[i].writeInfo(i, f)

        f.write('%9s Num |'%(self.topoType))
        for i in range(self.mNodeEnt):
            f.write(' n%2d|'%(i))
        for i in range(self.mEdgeEnt):
            f.write(' e%2d|'%(i))
        f.write('\n')

        for i in range(self.nEnt):
            f.write(' %5d        |'%(i))
            for j in range(self.mNodeEnt):
                f.write('%4d|'%self.nodeLink[i][j])

            for j in range(self.mEdgeEnt):
                f.write('%4d|'%(self.edgeLink[i][j]*self.edgeDir[i][j]))

            f.write('\n')

        if self.topoType == 'volume':

            f.write('Vol Number | f0 | f1 | f2 | f3 | f4 | f5 |\
f0dir|f1dir|f2dir|f3dir|f4dir|f5dir|\n')
            for i in range(self.nVol):
                f.write(' %5d     |%4d|%4d|%4d|%4d|%4d|%4d|%5d|\
%5d|%5d|%5d|%5d|%5d|\n'% (i, self.faceLink[i][0], self.faceLink[i][1],
                          self.faceLink[i][2], self.faceLink[i][3],
                          self.faceLink[i][4], self.faceLink[i][5],
                          self.faceDir[i][0], self.faceDir[i][1],
                          self.faceDir[i][2], self.faceDir[i][3],
                          self.faceDir[i][4], self.faceDir[i][5]))
            f.close()

    def readConnectivity(self, fileName):
        """Read the full edge connectivity from a file fileName"""
        # We must be able to populate the following:
        #nNode, nEdge, nFace,nVol,nodeLink,edgeLink,
        # faceLink,edgeDir,faceDir

        f = open(fileName, 'r')
        aux = f.readline().split()
        self.nNode = int(aux[0])
        self.nEdge = int(aux[1])
        self.nFace = int(aux[2])
        self.nVol  = int(aux[3])
        self.nDG   = int(aux[4])
        self.edges = []

        if self.topoType == 'volume':
            self.nEnt = self.nVol
        elif self.topoType == 'surface':
            self.nEnt = self.nFace
        elif self.topoType == 'curve':
            self.nEnt = self.nEdge

        f.readline() # This is the header line so ignore

        nList = np.zeros(self.nDG, 'intc')
        for i in range(self.nDG):
            aux = f.readline().split('|')
            nList[i] = int(aux[1])

        f.readline() # Second Header line

        for i in range(self.nEdge):
            aux = f.readline().split('|')
            self.edges.append(Edge(int(aux[1]), int(aux[2]), int(aux[3]),
                                   int(aux[4]), int(aux[5]), int(aux[6]),
                                   int(aux[7])))

        f.readline() # This is the third header line so ignore

        self.edgeLink = np.zeros((self.nEnt, self.mEdgeEnt), 'intc')
        self.nodeLink = np.zeros((self.nEnt, self.mNodeEnt), 'intc')
        self.edgeDir  = np.zeros((self.nEnt, self.mEdgeEnt), 'intc')

        for i in range(self.nEnt):
            aux = f.readline().split('|')
            for j in range(self.mNodeEnt):
                self.nodeLink[i][j] = int(aux[j+1])
            for j in range(self.mEdgeEnt):
                self.edgeDir[i][j]  = np.sign(int(aux[j+1+self.mNodeEnt]))
                self.edgeLink[i][j] = int(
                    aux[j+1+self.mNodeEnt])*self.edgeDir[i][j]

        if self.topoType == 'volume':
            f.readline() # This the fourth header line so ignore

            self.faceLink = np.zeros((self.nVol, 6), 'intc')
            self.faceDir  = np.zeros((self.nVol, 6), 'intc')
            for ivol in range(self.nVol):
                aux = f.readline().split('|')
                self.faceLink[ivol] = [int(aux[i]) for i in range(1, 7)]
                self.faceDir[ivol]  = [int(aux[i]) for i in range(7, 13)]

        # Set the nList to the edges
        for iedge in range(self.nEdge):
            self.edges[iedge].N = nList[self.edges[iedge].dg]

        return

    def _getDGList(self):
        """After calcGlobalNumbering is called with the size
        parameters, we can now produce a list of length ndg with the
        each entry coorsponing to the number N associated with that DG"""

        # This can be run in linear time...just loop over each edge
        # and add to dg list
        nList = np.zeros(self.nDG, 'intc')
        for iedge in range(self.nEdge):
            nList[self.edges[iedge].dg] = self.edges[iedge].N

        return nList

class CurveTopology(Topology):
    """
    See topology class for more information
    """
    def __init__(self, coords=None, file=None):
        """Initialize the class with data required to compute the topology"""
        Topology.__init__(self)
        self.mNodeEnt = 2
        self.mEdgeEnt = 1
        self.mfaceEnt = 0
        self.mVolEnt  = 0
        self.nVol = 0
        self.nFace = 0
        self.topoType = 'curve'
        self.gIndex = None
        self.lIndex = None
        self.nGlobal = None
        if file != None:
            self.readConnectivity(file)
            return

        self.edges = None
        self.simple = True

        # Must have curves
        # Get the end points of each curve
        self.nEdge = len(coords)
        coords = coords.reshape((self.nEdge*2, 3))
        nodeList, self.nodeLink = pointReduce(coords)
        self.nodeLink = self.nodeLink.reshape((self.nEdge, 2))
        self.nNode = len(nodeList)
        self.edges = []
        self.edgeLink = np.zeros((self.nEdge, 1), 'intc')
        for iedge in range(self.nEdge):
            self.edgeLink[iedge][0] = iedge

        self.edgeDir  = np.zeros((self.nEdge, 1), 'intc')

        for iedge in range(self.nEdge):
            n1 = self.nodeLink[iedge][0]
            n2 = self.nodeLink[iedge][1]
            if n1 < n2:
                self.edges.append(Edge(n1, n2, 0, 0, 0, iedge, 2))
                self.edgeDir[iedge][0] = 1
            else:
                self.edges.append(Edge(n2, n1, 0, 0, 0, iedge, 2))
                self.edgeDir[iedge][0] = -1

        self.nDG = self.nEdge
        self.nEnt = self.nEdge
        return

    def calcGlobalNumbering(self, sizes, curveList=None):
        """Internal function to calculate the global/local numbering
        for each curve"""
        for i in range(len(sizes)):
            self.edges[self.edgeLink[i][0]].N = sizes[i]

        if curveList == None:
            curveList = np.arange(self.nEdge)

        # ----------------- Start of Edge Computation ---------------------
        counter = 0
        lIndex = []

        assert len(sizes) == len(curveList), 'Error: The list of sizes and \
the list of surfaces must be the same length'

        # Assign unique numbers to the corners -> Corners are indexed
        # sequentially
        nodeIndex = np.arange(self.nNode)
        counter = len(nodeIndex)
        edgeIndex = [ [] for i in range(len(self.edges))]

        # Assign unique numbers to the edges
        for ii in range(len(curveList)):
            curSize = [sizes[ii]]
            icurve = curveList[ii]
            for iedge in range(1):
                edge = self.edgeLink[ii][iedge]

                if edgeIndex[edge] == []:# Not added yet
                    for jj in range(curSize[iedge]-2):
                        edgeIndex[edge].append(counter)
                        counter += 1

        gIndex = [ [] for i in range(counter)] # We must add [] for
                                                 # each global node

        for ii in range(len(curveList)):
            icurve = curveList[ii]
            N = sizes[ii]
            lIndex.append(-1*np.ones(N, 'intc'))

            for i in range(N):
                _type, node = indexPosition1D(i, N)

                if _type == 1: # Node
                    curNode = self.nodeLink[ii][node]
                    lIndex[ii][i] = nodeIndex[curNode]
                    gIndex[nodeIndex[curNode]].append([icurve, i])
                else:
                    if self.edgeDir[ii][0] == -1:
                        curIndex = edgeIndex[self.edgeLink[ii][0]][N-i-2]
                    else:
                        curIndex = edgeIndex[self.edgeLink[ii][0]][i-1]

                    lIndex[ii][i] = curIndex
                    gIndex[curIndex].append([icurve, i])

        self.nGlobal = len(gIndex)
        self.gIndex = gIndex
        self.lIndex = lIndex

        return

class SurfaceTopology(Topology):
    """
    See topology class for more information
    """
    def __init__(self, coords=None, faceCon=None, fileName=None, nodeTol=1e-4,
                 edgeTol=1e-4):
        """Initialize the class with data required to compute the topology"""
        Topology.__init__(self)
        self.mNodeEnt = 4
        self.mEdgeEnt = 4
        self.mfaceEnt = 1
        self.mVolEnt  = 0
        self.nVol = 0
        self.topoType = 'surface'
        self.gIndex = None
        self.lIndex = None
        self.nGlobal = None
        if fileName != None:
            self.readConnectivity(fileName)
            return

        self.edges = None
        self.faceIndex = None
        self.simple = False

        if not faceCon == None:
            faceCon = np.array(faceCon)
            midpoints = None
            self.nFace = len(faceCon)
            self.nEnt = self.nFace
            self.simple = True
            # Check to make sure nodes are sequential
            self.nNode = len(unique(faceCon.flatten()))
            if self.nNode != max(faceCon.flatten())+1:
                # We don't have sequential nodes
                print("Error: Nodes are not sequential")
                sys.exit(1)

            edges = []
            edgeHash = []
            for iface in range(self.nFace):
                #             n1                ,n2               ,dg,n,degen
                edges.append([faceCon[iface][0], faceCon[iface][1], -1, 0, 0])
                edges.append([faceCon[iface][2], faceCon[iface][3], -1, 0, 0])
                edges.append([faceCon[iface][0], faceCon[iface][2], -1, 0, 0])
                edges.append([faceCon[iface][1], faceCon[iface][3], -1, 0, 0])

            edgeDir = np.ones(len(edges), 'intc')
            for iedge in range(self.nFace*4):
                if edges[iedge][0] > edges[iedge][1]:
                    temp = edges[iedge][0]
                    edges[iedge][0] = edges[iedge][1]
                    edges[iedge][1] = temp
                    edgeDir[iedge] = -1

                edgeHash.append(
                    edges[iedge][0]*4*self.nFace + edges[iedge][1])

            edges, edgeLink = uniqueIndex(edges, edgeHash)

            self.nEdge = len(edges)
            self.edgeLink = np.array(edgeLink).reshape((self.nFace, 4))
            self.nodeLink = np.array(faceCon)
            self.edgeDir  = np.array(edgeDir).reshape((self.nFace, 4))

            edgeLinkSorted = np.sort(edgeLink)
            edgeLinkInd    = np.argsort(edgeLink)

        elif not coords == None:
            self.nFace = len(coords)
            self.nEnt  = self.nFace
            # We can use the pointReduce algorithim on the nodes
            nodeList, nodeLink = pointReduce(
                coords[:, 0:4, :].reshape((self.nFace*4, 3)), nodeTol)
            nodeLink = nodeLink.reshape((self.nFace, 4))

            # Next Calculate the EDGE connectivity. -- This is Still
            # Brute Force

            edges = []
            midpoints = []
            edgeLink = -1*np.ones(self.nFace*4, 'intc')
            edgeDir  = np.zeros((self.nFace, 4), 'intc')

            for iface in range(self.nFace):
                for iedge in range(4):
                    n1, n2 = nodesFromEdge(iedge)
                    n1 = nodeLink[iface][n1]
                    n2 = nodeLink[iface][n2]
                    midpoint = coords[iface][iedge + 4]
                    if len(edges) == 0:
                        edges.append([n1, n2, -1, 0, 0])
                        midpoints.append(midpoint)
                        edgeLink[4*iface + iedge] = 0
                        edgeDir [iface][iedge] = 1
                    else:
                        foundIt = False
                        for i in range(len(edges)):
                            if [n1, n2] == edges[i][0:2] and n1 != n2:
                                if eDist(midpoint, midpoints[i]) < edgeTol:
                                    edgeLink[4*iface + iedge] = i
                                    edgeDir [iface][iedge] = 1
                                    foundIt = True

                            elif [n2, n1] == edges[i][0:2] and n1 != n2:
                                if eDist(midpoint, midpoints[i]) < edgeTol:
                                    edgeLink[4*iface + iedge] = i
                                    edgeDir[iface][iedge] = -1
                                    foundIt = True
                        # end for

                        # We went all the way though the list so add
                        # it at end and return index
                        if not foundIt:
                            edges.append([n1, n2, -1, 0, 0])
                            midpoints.append(midpoint)
                            edgeLink[4*iface + iedge] = i+1
                            edgeDir [iface][iedge] = 1
            # end for (iFace)

            self.nEdge = len(edges)
            self.edgeLink = np.array(edgeLink).reshape((self.nFace, 4))
            self.nodeLink = np.array(nodeLink)
            self.nNode = len(unique(self.nodeLink.flatten()))
            self.edgeDir = edgeDir

            edgeLinkSorted = np.sort(edgeLink.flatten())
            edgeLinkInd    = np.argsort(edgeLink.flatten())
        # end if

        # Next Calculate the Design Group Information
        self._calcDGs(edges, edgeLink, edgeLinkSorted, edgeLinkInd)

        # Set the edge ojects
        self.edges = []
        for i in range(self.nEdge): # Create the edge objects
            if midpoints: # If they exist
                if edges[i][0] == edges[i][1] and \
                        eDist(midpoints[i], nodeList[edges[i][0]]) < nodeTol:
                    self.edges.append(Edge(edges[i][0], edges[i][1],
                                           0, 1, 0, edges[i][2], edges[i][3]))
                else:
                    self.edges.append(Edge(edges[i][0], edges[i][1],
                                           0, 0, 0, edges[i][2], edges[i][3]))
            else:
                self.edges.append(Edge(edges[i][0], edges[i][1],
                                       0, 0, 0, edges[i][2], edges[i][3]))

    def calcGlobalNumberingDummy(self, sizes, surfaceList=None):
        """Internal function to calculate the global/local numbering
        for each surface"""
        for i in range(len(sizes)):
            self.edges[self.edgeLink[i][0]].N = sizes[i][0]
            self.edges[self.edgeLink[i][1]].N = sizes[i][0]
            self.edges[self.edgeLink[i][2]].N = sizes[i][1]
            self.edges[self.edgeLink[i][3]].N = sizes[i][1]

        if surfaceList == None:
            surfaceList = np.arange(0, self.nFace)

        # ----------------- Start of Edge Computation ---------------------
        counter = 0
        assert len(sizes) == len(surfaceList), 'Error: The list of sizes and \
the list of surfaces must be the same length'

        # Assign unique numbers to the corners -> Corners are indexed
        # sequentially
        nodeIndex = np.arange(self.nNode)
        counter = len(nodeIndex)
        edgeIndex = [ [] for i in range(len(self.edges))]

        # Assign unique numbers to the edges
        for ii in range(len(surfaceList)):
            iSurf = surfaceList[ii]
            curSize = [sizes[iSurf][0], sizes[iSurf][0],
                       sizes[iSurf][1], sizes[iSurf][1]]

            for iedge in range(4):
                edge = self.edgeLink[ii][iedge]

                if edgeIndex[edge] == []:# Not added yet
                    if self.edges[edge].degen == 1:
                        # Get the counter value for this "node"
                        index = nodeIndex[self.edges[edge].n1]
                        for jj in range(curSize[iedge]-2):
                            edgeIndex[edge].append(index)
                    else:
                        for jj in range(curSize[iedge]-2):
                            edgeIndex[edge].append(counter)
                            counter += 1

        lIndex = []
        # Now actually fill everything up
        for ii in range(len(surfaceList)):
            isurf = surfaceList[ii]
            N = sizes[iSurf][0]
            M = sizes[iSurf][1]
            lIndex.append(-1*np.ones((N, M), 'intc'))

        self.lIndex = lIndex

    def calcGlobalNumbering(self, sizes, surfaceList=None):
        """Internal function to calculate the global/local numbering
        for each surface"""
        for i in range(len(sizes)):
            self.edges[self.edgeLink[i][0]].N = sizes[i][0]
            self.edges[self.edgeLink[i][1]].N = sizes[i][0]
            self.edges[self.edgeLink[i][2]].N = sizes[i][1]
            self.edges[self.edgeLink[i][3]].N = sizes[i][1]

        if surfaceList == None:
            surfaceList = np.arange(0, self.nFace)

        # ----------------- Start of Edge Computation ---------------------
        counter = 0
        gIndex = []
        lIndex = []

        assert len(sizes) == len(surfaceList), 'Error: The list of sizes and \
the list of surfaces must be the same length'

        # Assign unique numbers to the corners -> Corners are indexed
        # sequentially
        nodeIndex = np.arange(self.nNode)
        counter = len(nodeIndex)
        edgeIndex = [ [] for i in range(len(self.edges))]

        # Assign unique numbers to the edges
        for ii in range(len(surfaceList)):
            curSize = [sizes[ii][0], sizes[ii][0], sizes[ii][1], sizes[ii][1]]
            isurf = surfaceList[ii]
            for iedge in range(4):
                edge = self.edgeLink[ii][iedge]

                if edgeIndex[edge] == []:# Not added yet
                    if self.edges[edge].degen == 1:
                        # Get the counter value for this "node"
                        index = nodeIndex[self.edges[edge].n1]
                        for jj in range(curSize[iedge]-2):
                            edgeIndex[edge].append(index)
                    else:
                        for jj in range(curSize[iedge]-2):
                            edgeIndex[edge].append(counter)
                            counter += 1

        gIndex = [ [] for i in range(counter)] # We must add [] for
                                                 # each global node
        lIndex = []
        # Now actually fill everything up
        for ii in range(len(surfaceList)):
            isurf = surfaceList[ii]
            N = sizes[ii][0]
            M = sizes[ii][1]
            lIndex.append(-1*np.ones((N, M), 'intc'))

            for i in range(N):
                for j in range(M):

                    _type, edge, node, index = indexPosition2D(i, j, N, M)

                    if _type == 0:           # Interior
                        lIndex[ii][i, j] = counter
                        gIndex.append([[isurf, i, j]])
                        counter += 1
                    elif _type == 1:         # Edge
                        if edge in [0, 1]:
                            # Its a reverse dir
                            if self.edgeDir[ii][edge] == -1:
                                curIndex = edgeIndex[
                                    self.edgeLink[ii][edge]][N-i-2]
                            else:
                                curIndex = edgeIndex[
                                    self.edgeLink[ii][edge]][i-1]
                        else: # edge in [2, 3]
                            # Its a reverse dir
                            if self.edgeDir[ii][edge] == -1:
                                curIndex = edgeIndex[
                                    self.edgeLink[ii][edge]][M-j-2]
                            else:
                                curIndex = edgeIndex[
                                    self.edgeLink[ii][edge]][j-1]
                        lIndex[ii][i, j] = curIndex
                        gIndex[curIndex].append([isurf, i, j])

                    else:                  # Node
                        curNode = self.nodeLink[ii][node]
                        lIndex[ii][i, j] = nodeIndex[curNode]
                        gIndex[nodeIndex[curNode]].append([isurf, i, j])
        # end for (surface loop)

        # Reorder the indices with a greedy scheme
        newIndices = np.zeros(len(gIndex), 'intc')
        newIndices[:] = -1
        newGIndex = [[] for i in range(len(gIndex))]
        counter = 0

        # Re-order the lIndex
        for ii in range(len(surfaceList)):
            isurf = surfaceList[ii]
            N = sizes[ii][0]
            M = sizes[ii][1]
            for i in range(N):
                for j in range(M):
                    if newIndices[lIndex[ii][i, j]] == -1:
                        newIndices[lIndex[ii][i, j]] = counter
                        lIndex[ii][i, j] = counter
                        counter += 1
                    else:
                        lIndex[ii][i, j] = newIndices[lIndex[ii][i, j]]

        # Re-order the gIndex
        for ii in range(len(gIndex)):
            isurf = gIndex[ii][0][0]
            i     = gIndex[ii][0][1]
            j     = gIndex[ii][0][2]
            pt = lIndex[isurf][i, j]
            newGIndex[pt] = gIndex[ii]

        self.nGlobal = len(gIndex)
        self.gIndex = newGIndex
        self.lIndex = lIndex

        return

    def getSurfaceFromEdge(self,  edge):
        """Determine the surfaces and their edgeLink index that
        points to edge iedge"""
        # Its not efficient but it works - scales with Nface not constant
        surfaces = []
        for isurf in range(self.nFace):
            for iedge in range(4):
                if self.edgeLink[isurf][iedge] == edge:
                    surfaces.append([isurf, iedge])

        return surfaces

    def makeSizesConsistent(self, sizes, order):
        """
        Take a given list of [Nu x Nv] for each surface and return
        the sizes list such that all sizes are consistent

        prescedence is given according to the order list: 0 is highest
        prescedence,  1 is next highest ect.
        """

        # First determine how many "order" loops we have
        nloops = max(order)+1
        edgeNumber = -1*np.ones(self.nDG, 'intc')
        for iedge in range(self.nEdge):
            self.edges[iedge].N = -1

        for iloop in range(nloops):
            for iface in range(self.nFace):
                if order[iface] == iloop: # Set this edge
                    for iedge in range(4):
                        dg = self.edges[self.edgeLink[iface][iedge]].dg
                        if edgeNumber[dg] == -1:
                            if iedge in [0, 1]:
                                edgeNumber[dg] = sizes[iface][0]
                            else:
                                edgeNumber[dg] = sizes[iface][1]

        # Now re-populate the sizes:
        for iface in range(self.nFace):
            for i in [0, 1]:
                dg = self.edges[self.edgeLink[iface][i*2]].dg
                sizes[iface][i] = edgeNumber[dg]

        # And return the number of elements on each actual edge
        nEdge = []
        for iedge in range(self.nEdge):
            self.edges[iedge].N = edgeNumber[self.edges[iedge].dg]
            nEdge.append(edgeNumber[self.edges[iedge].dg])

        return sizes, nEdge

class BlockTopology(Topology):
    """
    See Topology base class for more information
    """

    def __init__(self, coords=None, nodeTol=1e-4, edgeTol=1e-4, fileName=None):
        """Initialize the class with data required to compute the topology"""

        Topology.__init__(self)
        self.mNodeEnt = 8
        self.mEdgeEnt = 12
        self.mFaceEnt = 6
        self.mVolEnt  = 1
        self.topoType = 'volume'
        self.gIndex = None
        self.lIndex = None
        self.nGlobal = None
        if fileName != None:
            self.readConnectivity(fileName)
            return

        coords = np.atleast_2d(coords)
        nVol = len(coords)

        if coords.shape[1] == 8: # Just the corners are given --- Just
                                 # put in np.zeros for the edge and face
                                 # mid points
            temp = np.zeros((nVol, (8 + 12 + 6), 3))
            temp[:, 0:8, :] = coords
            coords = temp.copy()

        # ----------------------------------------------------------
        #                     Unique Nodes
        # ----------------------------------------------------------

        # Do the pointReduce Agorithm on the corners
        un, nodeLink = pointReduce(coords[:, 0:8, :].reshape((nVol*8, 3)),
                                   nodeTol=nodeTol)
        nodeLink = nodeLink.reshape((nVol, 8))

        # ----------------------------------------------------------
        #                     Unique Edges
        # ----------------------------------------------------------
         # Now determine the unique edges:
        edgeObjs = []
        origEdges = []
        for ivol in range(nVol):
            for iedge in range(12):
                # Node number on volume
                n1, n2 = nodesFromEdge(iedge)

                # Actual Global Node Number
                n1 = nodeLink[ivol][n1]
                n2 = nodeLink[ivol][n2]

                # Midpoint
                midpoint = coords[ivol][iedge + 8]

                # Sorted Nodes:
                ns = sorted([n1, n2])

                # Append the new edgeCmp Object
                edgeObjs.append(EdgeCmpObject(
                        ns[0], ns[1], n1, n2, midpoint, edgeTol))

                # Keep track of original edge orientation---needed for
                # face direction
                origEdges.append([n1, n2])

        # Generate unique set of edges
        uniqueEdgeObjs,  edgeLink = uniqueIndex(edgeObjs)

        edgeDir = []
        for i in range(len(edgeObjs)): # This is nVol * 12
            edgeDir.append(edgeOrientation(
                    origEdges[i], uniqueEdgeObjs[edgeLink[i]].nodes))
        # ----------------------------------------------------------
        #                     Unique Faces
        # ----------------------------------------------------------

        faceObjs = []
        origFaces = []
        for ivol in range(nVol):
            for iface in range(6):
                # Node number on volume
                n1, n2, n3, n4 = nodesFromFace(iface)

                # Actual Global Node Number
                n1 = nodeLink[ivol][n1]
                n2 = nodeLink[ivol][n2]
                n3 = nodeLink[ivol][n3]
                n4 = nodeLink[ivol][n4]

                # Midpoint --> May be [0, 0, 0] -> This is OK
                midpoint = coords[ivol][iface + 8 + 12]

                # Sort the nodes before they go into the faceObject
                ns = sorted([n1, n2, n3, n4])
                faceObjs.append(FaceCmpObject(ns[0], ns[1], ns[2], ns[3],
                                                 n1, n2, n3, n4,
                                                 midpoint, 1e-4))
                # Keep track of original face orientation---needed for
                # face direction
                origFaces.append([n1, n2, n3, n4])

        # Generate unique set of faces
        uniqueFaceObjs, faceLink = uniqueIndex(faceObjs)

        faceDir = []
        faceDirRev = []
        for i in range(len(faceObjs)): # This is nVol * 12
            faceDir.append(faceOrientation(
                    uniqueFaceObjs[faceLink[i]].nodes, origFaces[i]))
            faceDirRev.append(faceOrientation(
                    origFaces[i], uniqueFaceObjs[faceLink[i]].nodes))

        # --------- Set the Requried Data for this class ------------
        self.nNode = len(un)
        self.nEdge = len(uniqueEdgeObjs)
        self.nFace = len(uniqueFaceObjs)
        self.nVol  = len(coords)
        self.nEnt  = self.nVol

        self.nodeLink = nodeLink
        self.edgeLink = np.array(edgeLink).reshape((nVol, 12))
        self.faceLink = np.array(faceLink).reshape((nVol, 6))

        self.edgeDir  = np.array(edgeDir).reshape((nVol, 12))
        self.faceDir  = np.array(faceDir).reshape((nVol, 6))
        self.faceDirRev  = np.array(faceDirRev).reshape((nVol, 6))

        # Next Calculate the Design Group Information
        edgeLinkSorted = np.sort(edgeLink.flatten())
        edgeLinkInd    = np.argsort(edgeLink.flatten())

        ue = []
        for i in range(len(uniqueEdgeObjs)):
            ue.append([uniqueEdgeObjs[i].nodes[0],
                       uniqueEdgeObjs[i].nodes[1], -1, 0, 0])

        self._calcDGs(ue, edgeLink, edgeLinkSorted, edgeLinkInd)

        # Set the edge ojects
        self.edges = []
        for i in range(self.nEdge): # Create the edge objects
            self.edges.append(Edge(
                    ue[i][0], ue[i][1], 0, 0, 0, ue[i][2], ue[i][3]))

        return

    def calcGlobalNumbering(self, sizes=None, volumeList=None,
                            greedyReorder=False,gIndex=True):
        """Internal function to calculate the global/local numbering
        for each volume"""

        if sizes != None:
            for i in range(len(sizes)):
                self.edges[self.edgeLink[i][0]].N = sizes[i][0]
                self.edges[self.edgeLink[i][1]].N = sizes[i][0]
                self.edges[self.edgeLink[i][4]].N = sizes[i][0]
                self.edges[self.edgeLink[i][5]].N = sizes[i][0]

                self.edges[self.edgeLink[i][2]].N = sizes[i][1]
                self.edges[self.edgeLink[i][3]].N = sizes[i][1]
                self.edges[self.edgeLink[i][6]].N = sizes[i][1]
                self.edges[self.edgeLink[i][7]].N = sizes[i][1]

                self.edges[self.edgeLink[i][8]].N  = sizes[i][2]
                self.edges[self.edgeLink[i][9]].N  = sizes[i][2]
                self.edges[self.edgeLink[i][10]].N = sizes[i][2]
                self.edges[self.edgeLink[i][11]].N = sizes[i][2]
        else: # N is already set in the edge objects, use them
            sizes = np.zeros((self.nVol, 3), 'intc')
            for ivol in range(self.nVol):
                sizes[ivol][0] = self.edges[self.edgeLink[ivol][0]].N
                sizes[ivol][1] = self.edges[self.edgeLink[ivol][2]].N
                sizes[ivol][2] = self.edges[self.edgeLink[ivol][8]].N

        if volumeList == None:
            volumeList = np.arange(0, self.nVol)

        # ----------------- Start of Edge Computation ---------------------
        counter = 0
        gIndex = []
        lIndex = []

        assert len(sizes) == len(volumeList), 'Error: The list of sizes and \
the list of volumes must be the same length'

        # Assign unique numbers to the corners -> Corners are indexed
        # sequentially
        nodeIndex = np.arange(self.nNode)
        counter = len(nodeIndex)

        edgeIndex = [ np.empty((0), 'intc') for i in range(self.nEdge)]
        faceIndex = [ np.empty((0, 0), 'intc') for i in range(self.nFace)]
        # Assign unique numbers to the edges

        for ii in range(len(volumeList)):
            curSizeE = [sizes[ii][0], sizes[ii][0], sizes[ii][1],
                          sizes[ii][1], sizes[ii][0], sizes[ii][0],
                          sizes[ii][1], sizes[ii][1], sizes[ii][2],
                          sizes[ii][2], sizes[ii][2], sizes[ii][2]]

            curSizeF = [[sizes[ii][0], sizes[ii][1]],
                          [sizes[ii][0], sizes[ii][1]],
                          [sizes[ii][1], sizes[ii][2]],
                          [sizes[ii][1], sizes[ii][2]],
                          [sizes[ii][0], sizes[ii][2]],
                          [sizes[ii][0], sizes[ii][2]]]

            ivol = volumeList[ii]
            for iedge in range(12):
                edge = self.edgeLink[ii][iedge]
                if edgeIndex[edge].shape == (0, ):# Not added yet
                    edgeIndex[edge] = np.resize(
                        edgeIndex[edge], curSizeE[iedge]-2)
                    if self.edges[edge].degen == 1:
                        # Get the counter value for this "node"
                        index = nodeIndex[self.edges[edge].n1]
                        for jj in range(curSizeE[iedge]-2):
                            edgeIndex[edge][jj] = index
                    else:
                        for jj in range(curSizeE[iedge]-2):
                            edgeIndex[edge][jj] = counter
                            counter += 1

            for iface in range(6):
                face = self.faceLink[ii][iface]
                if faceIndex[face].shape == (0, 0):
                    faceIndex[face] = np.resize(faceIndex[face],
                                               [curSizeF[iface][0]-2,
                                                curSizeF[iface][1]-2])
                    for iii in range(curSizeF[iface][0]-2):
                        for jjj in range(curSizeF[iface][1]-2):
                            faceIndex[face][iii, jjj] = counter
                            counter += 1

        # end for (volume list)

        gIndex = [ [] for i in range(counter)] # We must add [] for
                                                 # each global node
        lIndex = []

        def addNode(i, j, k, N, M, L):
            _type, number, index1, index2 = indexPosition3D(i, j, k, N, M, L)

            if _type == 1:         # Face

                if number in [0, 1]:
                    icount = i;imax = N
                    jcount = j;jmax = M
                elif number in [2, 3]:
                    icount = j;imax = M
                    jcount = k;jmax = L
                elif number in [4, 5]:
                    icount = i;imax = N
                    jcount = k;jmax = L

                if self.faceDir[ii][number] == 0:
                    curIndex = faceIndex[
                        self.faceLink[ii][number]][
                        icount-1, jcount-1]
                elif self.faceDir[ii][number] == 1:
                    curIndex = faceIndex[
                        self.faceLink[ii][number]][
                        imax-icount-2, jcount-1]
                elif self.faceDir[ii][number] == 2:
                    curIndex = faceIndex[
                        self.faceLink[ii][number]][
                        icount-1, jmax-jcount-2]
                elif self.faceDir[ii][number] == 3:
                    curIndex = faceIndex[
                        self.faceLink[ii][number]][
                        imax-icount-2, jmax-jcount-2]
                elif self.faceDir[ii][number] == 4:
                    curIndex = faceIndex[
                        self.faceLink[ii][number]][
                        jcount-1, icount-1]
                elif self.faceDir[ii][number] == 5:
                    curIndex = faceIndex[
                        self.faceLink[ii][number]][
                        jmax-jcount-2, icount-1]
                elif self.faceDir[ii][number] == 6:
                    curIndex = faceIndex[
                        self.faceLink[ii][number]][
                        jcount-1, imax-icount-2]
                elif self.faceDir[ii][number] == 7:
                    curIndex = faceIndex[
                        self.faceLink[ii][number]][
                        jmax-jcount-2, imax-icount-2]

                lIndex[ii][i, j, k] = curIndex
                gIndex[curIndex].append([ivol, i, j, k])

            elif _type == 2:         # Edge

                if number in [0, 1, 4, 5]:
                    if self.edgeDir[ii][number] == -1: # Its a reverse dir
                        curIndex = \
                            edgeIndex[self.edgeLink[ii][number]][N-i-2]
                    else:
                        curIndex = \
                            edgeIndex[self.edgeLink[ii][number]][i-1]

                elif number in [2, 3, 6, 7]:
                    if self.edgeDir[ii][number] == -1: # Its a reverse dir
                        curIndex = \
                            edgeIndex[self.edgeLink[ii][number]][M-j-2]
                    else:
                        curIndex = \
                            edgeIndex[self.edgeLink[ii][number]][j-1]

                elif number in [8, 9, 10, 11]:
                    if self.edgeDir[ii][number] == -1: # Its a reverse dir
                        curIndex = \
                            edgeIndex[self.edgeLink[ii][number]][L-k-2]
                    else:
                        curIndex = \
                            edgeIndex[self.edgeLink[ii][number]][k-1]

                lIndex[ii][i, j, k] = curIndex
                gIndex[curIndex].append([ivol, i, j, k])

            elif _type == 3:                  # Node
                curNode = self.nodeLink[ii][number]
                lIndex[ii][i, j, k] = nodeIndex[curNode]
                gIndex[nodeIndex[curNode]].append([ivol, i, j, k])

        # end for (volume loop)

        # Now actually fill everything up
        for ii in range(len(volumeList)):
            ivol = volumeList[ii]
            N = sizes[ii][0]
            M = sizes[ii][1]
            L = sizes[ii][2]
            lIndex.append(-1*np.ones((N, M, L), 'intc'))

            # DO the 6 planes
            for k in [0, L-1]:
                for i in range(N):
                    for j in range(M):
                        addNode(i, j, k, N, M, L)
            for j in [0, M-1]:
                for i in range(N):
                    for k in range(1, L-1):
                        addNode(i, j, k, N, M, L)

            for i in [0, N-1]:
                for j in range(1, M-1):
                    for k in range(1, L-1):
                        addNode(i, j, k, N, M, L)

        # Add the remainder
        for ii in range(len(volumeList)):
            ivol = volumeList[ii]
            N = sizes[ii][0]
            M = sizes[ii][1]
            L = sizes[ii][2]

            NN = sizes[ii][0]-2
            MM = sizes[ii][1]-2
            LL = sizes[ii][2]-2

            toAdd = NN*MM*LL

            lIndex[ii][1:N-1,1:M-1,1:L-1] = \
                np.arange(counter,counter+toAdd).reshape((NN,MM,LL))

            counter = counter + toAdd
            A = np.zeros((toAdd,1,4),'intc')
            A[:,0,0] = ivol
            A[:,0,1:] = np.mgrid[1:N-1,1:M-1,1:L-1].transpose(
                (1,2,3,0)).reshape((toAdd,3))
            gIndex.extend(A)

        # Set the following as atributes
        self.nGlobal = len(gIndex)
        self.gIndex = gIndex
        self.lIndex = lIndex

        if greedyReorder:

            # Reorder the indices with a greedy scheme
            newIndices = np.zeros(len(gIndex), 'intc')
            newIndices[:] = -1
            newGIndex = [[] for i in range(len(gIndex))]
            counter = 0

            # Re-order the lIndex
            for ii in range(len(volumeList)):
                ivol = volumeList[ii]
                N = sizes[ii][0]
                M = sizes[ii][1]
                L = sizes[ii][2]
                for i in range(N):
                    for j in range(M):
                        for k in range(L):
                            if newIndices[lIndex[ii][i, j, k]] == -1:
                                newIndices[lIndex[ii][i, j, k]] = counter
                                lIndex[ii][i, j, k] = counter
                                counter += 1
                            else:
                                lIndex[ii][i, j, k] = \
                                    newIndices[lIndex[ii][i, j, k]]

            # Re-order the gIndex
            for ii in range(len(gIndex)):
                ivol  = gIndex[ii][0][0]
                i     = gIndex[ii][0][1]
                j     = gIndex[ii][0][2]
                k     = gIndex[ii][0][3]
                pt = lIndex[ivol][i, j, k]
                newGIndex[pt] = gIndex[ii]

            self.gIndex = newGIndex
            self.lIndex = lIndex
        # end if (greedy reorder)

        return

    def calcGlobalNumbering2(self, sizes=None, gIndex=True, volumeList=None,
                           greedyReorder=False):
        """Internal function to calculate the global/local numbering
        for each volume"""
        if sizes != None:
            for i in range(len(sizes)):
                self.edges[self.edgeLink[i][0]].N = sizes[i][0]
                self.edges[self.edgeLink[i][1]].N = sizes[i][0]
                self.edges[self.edgeLink[i][4]].N = sizes[i][0]
                self.edges[self.edgeLink[i][5]].N = sizes[i][0]

                self.edges[self.edgeLink[i][2]].N = sizes[i][1]
                self.edges[self.edgeLink[i][3]].N = sizes[i][1]
                self.edges[self.edgeLink[i][6]].N = sizes[i][1]
                self.edges[self.edgeLink[i][7]].N = sizes[i][1]

                self.edges[self.edgeLink[i][8]].N  = sizes[i][2]
                self.edges[self.edgeLink[i][9]].N  = sizes[i][2]
                self.edges[self.edgeLink[i][10]].N = sizes[i][2]
                self.edges[self.edgeLink[i][11]].N = sizes[i][2]
        else: # N is already set in the edge objects, use them
            sizes = np.zeros((self.nVol, 3), 'intc')
            for ivol in range(self.nVol):
                sizes[ivol][0] = self.edges[self.edgeLink[ivol][0]].N
                sizes[ivol][1] = self.edges[self.edgeLink[ivol][2]].N
                sizes[ivol][2] = self.edges[self.edgeLink[ivol][8]].N

        if volumeList == None:
            volumeList = np.arange(0, self.nVol)

        # ----------------- Start of Edge Computation ---------------------
        counter = 0
        lIndex = []

        assert len(sizes) == len(volumeList), 'Error: The list of sizes and \
the list of volumes must be the same length'

        # Assign unique numbers to the corners -> Corners are indexed
        # sequentially
        nodeIndex = np.arange(self.nNode)
        counter = len(nodeIndex)

        edgeIndex = [ np.empty((0), 'intc') for i in range(self.nEdge)]
        faceIndex = [ np.empty((0, 0), 'intc') for i in range(self.nFace)]
        # Assign unique numbers to the edges

        for ii in range(len(volumeList)):
            curSizeE = [sizes[ii][0], sizes[ii][0], sizes[ii][1],
                          sizes[ii][1], sizes[ii][0], sizes[ii][0],
                          sizes[ii][1], sizes[ii][1], sizes[ii][2],
                          sizes[ii][2], sizes[ii][2], sizes[ii][2]]

            curSizeF = [[sizes[ii][0], sizes[ii][1]],
                          [sizes[ii][0], sizes[ii][1]],
                          [sizes[ii][1], sizes[ii][2]],
                          [sizes[ii][1], sizes[ii][2]],
                          [sizes[ii][0], sizes[ii][2]],
                          [sizes[ii][0], sizes[ii][2]]]

            ivol = volumeList[ii]
            for iedge in range(12):
                edge = self.edgeLink[ii][iedge]
                if edgeIndex[edge].shape == (0, ):# Not added yet
                    edgeIndex[edge] = np.resize(
                        edgeIndex[edge], curSizeE[iedge]-2)
                    if self.edges[edge].degen == 1:
                        # Get the counter value for this "node"
                        index = nodeIndex[self.edges[edge].n1]
                        for jj in range(curSizeE[iedge]-2):
                            edgeIndex[edge][jj] = index
                    else:
                        edgeIndex[edge][:] = np.arange(counter,counter+curSizeE[iedge]-2)
                        counter += curSizeE[iedge]-2

            for iface in range(6):
                face = self.faceLink[ii][iface]
                if faceIndex[face].shape == (0, 0):
                    faceIndex[face] = np.resize(faceIndex[face],
                                               [curSizeF[iface][0]-2,
                                                curSizeF[iface][1]-2])
                    N = curSizeF[iface][0]-2
                    M = curSizeF[iface][1]-2
                    faceIndex[face] = np.arange(counter,counter+N*M).reshape((N,M))
                    counter += N*M
        # end for (volume list)

        lIndex = []

        # Now actually fill everything up
        for ii in range(len(volumeList)):
            iVol = volumeList[ii]
            N = sizes[ii][0]
            M = sizes[ii][1]
            L = sizes[ii][2]
            lIndex.append(-1*np.ones((N, M, L), 'intc'))

            # 8 Corners
            for iNode in range(8):
                curNode = self.nodeLink[iVol][iNode]
                lIndex[ii] = setNodeValue(lIndex[ii], nodeIndex[curNode], iNode)

            # 12 Edges
            for iEdge in range(12):
                curEdge = self.edgeLink[iVol][iEdge]
                edgeDir = self.edgeDir[iVol][iEdge]
                lIndex[ii] = setEdgeValue(lIndex[ii], edgeIndex[curEdge],
                                       edgeDir, iEdge)
            # 6 Faces
            for iFace in range(6):
                curFace = self.faceLink[iVol][iFace]
                faceDir = self.faceDirRev[iVol][iFace]
                lIndex[ii] = setFaceValue(lIndex[ii], faceIndex[curFace],
                                       faceDir, iFace)
            # Interior
            toAdd = (N-2)*(M-2)*(L-2)

            lIndex[ii][1:N-1,1:M-1,1:L-1] = \
                np.arange(counter,counter+toAdd).reshape((N-2,M-2,L-2))
            counter = counter + toAdd
        # end for

        if gIndex:
            # We must add [] for each global node
            gIndex = [ [] for i in range(counter)]

            for ii in range(len(volumeList)):
                iVol = volumeList[ii]
                N = sizes[ii][0]
                M = sizes[ii][1]
                L = sizes[ii][2]

                for i in range(N):
                    for j in range(M):
                        for k in range(L):
                            gIndex[lIndex[ii][i,j,k]].append([iVol,i,j,k])
        else:
            gIndex = None

        self.nGlobal = counter
        self.gIndex = gIndex
        self.lIndex = lIndex

        if greedyReorder:

            # Reorder the indices with a greedy scheme
            newIndices = np.zeros(len(gIndex), 'intc')
            newIndices[:] = -1
            newGIndex = [[] for i in range(len(gIndex))]
            counter = 0

            # Re-order the lIndex
            for ii in range(len(volumeList)):
                ivol = volumeList[ii]
                N = sizes[ii][0]
                M = sizes[ii][1]
                L = sizes[ii][2]
                for i in range(N):
                    for j in range(M):
                        for k in range(L):
                            if newIndices[lIndex[ii][i, j, k]] == -1:
                                newIndices[lIndex[ii][i, j, k]] = counter
                                lIndex[ii][i, j, k] = counter
                                counter += 1
                            else:
                                lIndex[ii][i, j, k] = \
                                    newIndices[lIndex[ii][i, j, k]]

            # Re-order the gIndex
            for ii in range(len(gIndex)):
                ivol  = gIndex[ii][0][0]
                i     = gIndex[ii][0][1]
                j     = gIndex[ii][0][2]
                k     = gIndex[ii][0][3]
                pt = lIndex[ivol][i, j, k]
                newGIndex[pt] = gIndex[ii]

            self.gIndex = newGIndex
            self.lIndex = lIndex
        # end if (greedy reorder)

        return

    def reOrder(self, reOrderList):
        """This function takes as input a permutation list which is
        used to reorder the entities in the topology object"""

        # Class atributates that possible need to be modified
        for i in range(8):
            self.nodeLink[:, i] = self.nodeLink[:, i].take(reOrderList)

        for i in range(12):
            self.edgeLink[:, i] = self.edgeLink[:, i].take(reOrderList)
            self.edgeDir[:, i] = self.edgeDir[:, i].take(reOrderList)

        for i in range(6):
            self.faceLink[:, i] = self.faceLink[:, i].take(reOrderList)
            self.faceDir[:, i] = self.faceDir[:, i].take(reOrderList)

        return

class Edge(object):
    """A class for edge objects"""

    def __init__(self, n1, n2, cont, degen, intersect, dg, N):
        self.n1        = n1        # Integer for node 1
        self.n2        = n2        # Integer for node 2
        self.cont      = cont      # Integer: 0 for c0 continuity, 1
                                   # for c1 continuity
        self.degen     = degen     # Integer: 1 for degenerate, 0 otherwise
        self.intersect = intersect # Integer: 1 for an intersected
                                   # edge, 0 otherwise
        self.dg        = dg        # Design Group index
        self.N         = N         # Number of control points for this edge

    def writeInfo(self, i, handle):
        handle.write('  %5d        | %5d | %5d | %5d | %5d | %5d |\
  %5d |  %5d |\n'\
                     %(i, self.n1, self.n2, self.cont, self.degen,
                       self.intersect, self.dg, self.N))


class EdgeCmpObject(object):
    """A temporary class for sorting edge objects"""

    def __init__(self, n1, n2, n1o, n2o, midPt, tol):
        self.n1 = n1
        self.n2 = n2
        self.nodes = [n1o, n2o]
        self.midPt = midPt
        self.tol = tol

    def __repr__(self):
        return 'Node1: %d Node2: %d MidPt: %f %f %f'% (
            self.n1, self.n2, self.midPt[0], self.midPt[1], self.midPt[2])

    def __cmp__(self, other):
        # This function should return :
        # -1 if self < other
        #  0 if self == other
        #  1 if self > other

        # Basically we want to make three comparisons: n1, n2 and the
        # midPt Its (substantially) faster if we break before all 3
        # comparisons are done

        n1Cmp = cmp(self.n1, other.n1)
        if n1Cmp: # n1Cmp is non-zero so return with the result
            return n1Cmp

        n2Cmp = cmp(self.n2, other.n2)

        if n2Cmp: # n2Cmp is non-zero so return
            return n2Cmp

        xCmp = cmp(self.midPt[0], other .midPt[0])
        yCmp = cmp(self.midPt[1], other .midPt[1])
        zCmp = cmp(self.midPt[2], other .midPt[2])

        if eDist(self.midPt, other.midPt) < self.tol:
            midCmp = 0
        else:
            midCmp = xCmp or yCmp or zCmp

        return midCmp

class FaceCmpObject(object):
    """A temporary class for sorting edge objects"""

    def __init__(self, n1, n2, n3, n4, n1o, n2o, n3o, n4o, midPt, tol):
        self.n1 = n1
        self.n2 = n2
        self.n3 = n3
        self.n4 = n4
        self.nodes = [n1o, n2o, n3o, n4o]
        self.midPt = midPt
        self.tol = tol

    def __repr__(self):
        return 'Node1: %d Node2: %d MidPt: %f %f %f'% (
            self.n1, self.n2, self.midPt[0], self.midPt[1], self.midPt[2])

    def __cmp__(self, other):
        # This function should return :
        # -1 if self < other
        #  0 if self == other
        #  1 if self > other

        # Basically we want to make three comparisons: n1, n2, n3, n4 and the
        # midPt Its (substantially) faster if we break before all
        # comparisons are done

        n1Cmp = cmp(self.n1, other.n1)
        if n1Cmp: # n1Cmp is non-zero so return with the result
            return n1Cmp

        n2Cmp = cmp(self.n2, other.n2)

        if n2Cmp: # n2Cmp is non-zero so return
            return n2Cmp

        n3Cmp = cmp(self.n3, other.n3)
        if n3Cmp: # n3Cmp is non-zero so return
            return n3Cmp

        n4Cmp = cmp(self.n4, other.n4)
        if n4Cmp: # n4Cmp is non-zero so return
            return n4Cmp

        # Finally do mid-pt calc
        xCmp = cmp(self.midPt[0], other .midPt[0])
        yCmp = cmp(self.midPt[1], other .midPt[1])
        zCmp = cmp(self.midPt[2], other .midPt[2])

        if eDist(self.midPt, other.midPt) < self.tol:
            midCmp = 0
        else:
            midCmp = xCmp or yCmp or zCmp

        return midCmp

# --------------------------------------------------------------
#                Array Rotation and Flipping Functions
# --------------------------------------------------------------

def rotateCCW(inArray):
    """Rotate the inArray array 90 degrees CCW"""
    rows = inArray.shape[0]
    cols = inArray.shape[1]
    output = np.empty([cols, rows], inArray.dtype)

    for row in range(rows):
        for col in range(cols):
            output[cols-col-1][row] = inArray[row][col]

    return output

def rotateCW(inArray):
    """Rotate the inArray array 90 degrees CW"""
    rows = inArray.shape[0]
    cols = inArray.shape[1]
    output = np.empty([cols, rows], inArray.dtype)

    for row in range(rows):
        for col in range(cols):
            output[col][rows-row-1] = inArray[row][col]

    return output

def reverseRows(inArray):
    """Flip Rows (horizontally)"""
    rows = inArray.shape[0]
    cols = inArray.shape[1]
    output = np.empty([rows, cols], inArray.dtype)
    for row in range(rows):
        output[row] = inArray[row][::-1].copy()

    return output

def reverseCols(inArray):
    """Flip Cols (vertically)"""
    rows = inArray.shape[0]
    cols = inArray.shape[1]
    output = np.empty([rows, cols], inArray.dtype)
    for col in range(cols):
        output[:, col] = inArray[:, col][::-1].copy()

    return output

def getBiLinearMap(edge0, edge1, edge2, edge3):
    """Get the UV coordinates on a square defined from spacing on the edges"""

    assert len(edge0)==len(edge1), 'Error, getBiLinearMap:\
 The len of edge0 and edge1 are not the same'
    assert len(edge2)==len(edge3), 'Error, getBiLinearMap:\
 The len of edge2 and edge3 are no the same'

    N = len(edge0)
    M = len(edge2)

    UV = np.zeros((N, M, 2))

    UV[:, 0, 0] = edge0
    UV[:, 0, 1] = 0.0

    UV[:, -1, 0] = edge1
    UV[:, -1, 1] = 1.0

    UV[0, :, 0] = 0.0
    UV[0, :, 1] = edge2

    UV[-1, :, 0] = 1.0
    UV[-1, :, 1] = edge3

    for i in range(1, N-1):
        x1 = edge0[i]
        y1 = 0.0

        x2 = edge1[i]
        y2 = 1.0

        for j in range(1, M-1):
            x3 = 0
            y3 = edge2[j]
            x4 = 1.0
            y4 = edge3[j]
            UV[i, j] = calcIntersection(x1, y1, x2, y2, x3, y3, x4, y4)


    return UV

def calcIntersection(x1, y1, x2, y2, x3, y3, x4, y4):
    # Calc the intersection between two line segments defined by
    # (x1,y1) to (x2,y2) and (x3,y3) to (x4,y4)

    denom = (y4-y3)*(x2-x1) - (x4-x3)*(y2-y1)
    ua = ((x4-x3)*(y1-y3)-(y4-y3)*(x1-x3))/denom
    xi = x1 + ua*(x2-x1)
    yi = y1 + ua*(y2-y1)

    return xi, yi

def fillKnots(t, k, level):
    t = t[k-1:-k+1] # Strip out the np.zeros
    newT = np.zeros(len(t) + (len(t)-1)*level)
    start = 0
    for i in range(len(t)-1):
        tmp = np.linspace(t[i], t[i+1], level+2)
        for j in range(level+2):
            newT[start + j] = tmp[j]

        start += level + 1

    return newT

def projectNodePID(pt, upVec, p0, v1, v2, uv0, uv1, uv2, PID):
    """
    Project a point pt onto a triagnulated surface and return the patchID
    and the u,v coordinates in that patch.

    pt: The initial point
    upVec: The vector pointing in the search direction
    p0: A numpy array of triangle origins
    v1: A numpy array of the first triangle vectors
    v2: A numpy array of the second triangle vectors
    uu: An array containing u coordinates
    vv: An array containing v coordinates
    pid: An array containing pid values

    """

    # Get the bounds of the geo object so we know what to scale by

    fail = 0
    if p0.shape[0] == 0:
        fail = 2
        return None, None, fail

    tmpSol,tmpPid, nSol = pySpline.libspline.line_plane(pt, upVec, p0.T, v1.T, v2.T)
    tmpSol = tmpSol.T
    tmpPid -= 1

    # Check to see if any of the solutions happen be identical.
    points = []
    for i in range(nSol):
        points.append(tmpSol[i, 3:6])

    if nSol > 1:
        tmp, link = pointReduce(points, nodeTol=1e-12)
        nUnique = np.max(link) + 1
        points = np.zeros((nUnique,3))
        uu = np.zeros(nUnique)
        vv = np.zeros(nUnique)
        ss = np.zeros(nUnique)
        pid = np.zeros(nUnique,'intc')

        for i in range(nSol):
            points[link[i]] = tmpSol[i, 3:6]
            uu[link[i]] = tmpSol[i, 1]
            vv[link[i]] = tmpSol[i, 2]
            ss[link[i]] = tmpSol[i, 0]
            pid[link[i]] = tmpPid[i]

        nSol = len(points)
    else:
        nUnique = 1
        points = np.zeros((nUnique,3))
        uu = np.zeros(nUnique)
        vv = np.zeros(nUnique)
        ss = np.zeros(nUnique)
        pid = np.zeros(nUnique,'intc')

        points[0] = tmpSol[0, 3:6]
        uu[0] = tmpSol[0, 1]
        vv[0] = tmpSol[0, 2]
        ss[0] = tmpSol[0, 0]
        pid[0] = tmpPid[0]

    if nSol == 0:
        fail = 2
        return None, None, fail
    elif nSol == 1:
        fail = 1

        first  = points[0]
        firstPatchID = PID[pid[0]]
        firstU = uv0[pid[0]][0] + uu[0]*(uv1[pid[0]][0] - uv0[pid[0]][0])
        firstV = uv0[pid[0]][1] + vv[0]*(uv2[pid[0]][1] - uv0[pid[0]][1])
        firstS = ss[0]
        return [first, firstPatchID, firstU, firstV, firstS],  None,  fail
    elif nSol == 2:
        fail = 0

        # Determine the 'top' and 'bottom' solution
        first  = points[0]
        second = points[1]

        firstPatchID = PID[pid[0]-1]
        secondPatchID = PID[pid[1]-1]

        firstU = uv0[pid[0]][0] + uu[0]*(uv1[pid[0]][0] - uv0[pid[0]][0])
        firstV = uv0[pid[0]][1] + vv[0]*(uv2[pid[0]][1] - uv0[pid[0]][1])
        firstS = ss[0]

        secondU = uv0[pid[1]][0] + uu[1]*(uv1[pid[1]][0] - uv0[pid[1]][0])
        secondV = uv0[pid[1]][1] + vv[1]*(uv2[pid[1]][1] - uv0[pid[1]][1])
        secondS = ss[1]

        if np.dot(first - pt, upVec) >= np.dot(second - pt, upVec):

            return [first, firstPatchID, firstU, firstV, firstS],\
                [second, secondPatchID, secondU, secondV, secondS], fail
        else:
            return [second, secondPatchID, secondU, secondV, secondS],\
                [first, firstPatchID, firstU, firstV, firstS], fail

    else:
        print('This functionality is not implemtned in geoUtils yet')
        sys.exit(1)


def projectNodePIDPosOnly(pt, upVec, p0, v1, v2, uv0, uv1, uv2, PID):

    # Get the bounds of the geo object so we know what to scale by

    fail = 0
    if p0.shape[0] == 0:
        fail = 1
        return None, fail

    sol, pid, nSol = pySpline.libspline.line_plane(pt, upVec, p0.T, v1.T, v2.T)
    sol = sol.T
    pid -= 1

    if nSol == 0:
        fail = 1
        return None, fail
    elif nSol >= 1:
        # Find the least positve solution
        minIndex = -1
        d = 0.0
        for k in range(nSol):
            dn = np.dot(sol[k, 3:6] - pt, upVec)
            if dn >= 0.0 and (minIndex == -1 or dn < d):
                minIndex = k
                d = dn

        if minIndex >= 0:
            patchID = PID[pid[minIndex]]
            u = uv0[pid[minIndex]][0] + sol[minIndex, 1]*\
                (uv1[pid[minIndex]][0] - uv0[pid[minIndex]][0])

            v = uv0[pid[minIndex]][1] + sol[minIndex, 2]*\
                (uv2[pid[minIndex]][1] - uv0[pid[minIndex]][1])
            s = sol[minIndex,0]
            tmp = [sol[minIndex,3], sol[minIndex,4], sol[minIndex,5]]
            return [tmp, patchID, u, v, s], fail

    fail = 1
    return None, fail

def projectNode(pt, upVec, p0, v1, v2):
    """
    Project a point pt onto a triagnulated surface and return two
    intersections.

    pt: The initial point
    upVec: The vector pointing in the search direction
    p0: A numpy array of triangle origins
    v1: A numpy array of the first triangle vectors
    v2: A numpy array of the second triangle vectors
    """

    # Get the bounds of the geo object so we know what to scale by

    fail = 0
    if p0.shape[0] == 0:
        fail = 2
        return None, None, fail

    sol,pid, nSol = pySpline.libspline.line_plane(pt, upVec, p0.T, v1.T, v2.T)
    sol = sol.T

    # Check to see if any of the solutions happen be identical.
    if nSol > 1:
        points = []
        for i in range(nSol):
            points.append(sol[i, 3:6])

        newPoints, link = pointReduce(points, nodeTol=1e-12)
        nSol = len(newPoints)
    else:
        newPoints = []
        for i in range(nSol):
            newPoints.append(sol[i, 3:6])

    if nSol == 0:
        fail = 2
        return None, None, fail
    elif nSol == 1:
        fail = 1
        return newPoints[0],  None,  fail
    elif nSol == 2:
        fail = 0

        # Determine the 'top' and 'bottom' solution
        first  = newPoints[0]
        second = newPoints[1]

        if np.dot(first - pt, upVec) >= np.dot(second - pt, upVec):
            return first, second, fail
        else:
            return second, first, fail
    else:
        # This just returns the two points with the minimum absolute
        # distance to the points that have been found.
        fail = -1

        pmin = abs(np.dot(newPoints[:nSol] - pt, upVec))
        minIndex = np.argsort(pmin)

        return newPoints[minIndex[0]], newPoints[minIndex[1]], fail

def projectNodePosOnly(pt, upVec, p0, v1, v2):
    """
    Project a point pt onto a triagnulated surface and the solution
    that is the closest in the positive direction (as defined by
    upVec).

    pt: The initial point
    upVec: The vector pointing in the search direction
    p0: A numpy array of triangle origins
    v1: A numpy array of the first triangle vectors
    v2: A numpy array of the second triangle vectors
    """

    # Get the bounds of the geo object so we know what to scale by

    fail = 0
    if p0.shape[0] == 0:
        fail = 1
        return None, fail

    sol, pid, nSol = pySpline.libspline.line_plane(pt, upVec, p0.T, v1.T, v2.T)
    sol = sol.T

    if nSol == 0:
        fail = 1
        return None, fail
    elif nSol >= 1:
        # Find the least positve solution
        minIndex = -1
        d = 0.0
        for k in range(nSol):
            dn = np.dot(sol[k, 3:6] - pt, upVec)
            if dn >= 0.0 and (minIndex == -1 or dn < d):
                minIndex = k
                d = dn

        if minIndex >= 0:
            return sol[minIndex][3:6], fail

    fail = 1
    return None, fail

def tfi_2d(e0, e1, e2, e3):
    # Input
    # e0: Nodes along edge 0. Size Nu x 3
    # e1: Nodes along edge 1. Size Nu x 3
    # e0: Nodes along edge 2. Size Nv x 3
    # e1: Nodes along edge 3. Size Nv x 3

    try:
        X = pySpline.libspline.tfi2d(e0.T, e1.T, e2.T, e3.T).T
    except:

        Nu = len(e0)
        Nv = len(e2)
        assert Nu == len(e1), 'Number of nodes on edge0 and edge1\
 are not the same, %d %d'%(len(e0), len(e1))
        assert Nv == len(e3), 'Number of nodes on edge2 and edge3\
 are not the same, %d %d'%(len(e2), len(e3))

        U = np.linspace(0, 1, Nu)
        V = np.linspace(0, 1, Nv)

        X = np.zeros((Nu, Nv, 3))

        for i in range(Nu):
            for j in range(Nv):
                X[i, j] = (1-V[j])*e0[i] + V[j]*e1[i] +\
                    (1-U[i])*e2[j] + U[i]*e3[j] - \
                    (U[i]*V[j]*e1[-1] + U[i]*(1-V[j])*e0[-1] +\
                         V[j]*(1-U[i])*e1[0] + (1-U[i])*(1-V[j])*e0[0])
    return X

def linearEdge(pt1, pt2, N):
    # Return N points along line from pt1 to pt2
    pts = np.zeros((N, len(pt1)))
    pt1 = np.array(pt1)
    pt2 = np.array(pt2)
    for i in range(N):
        pts[i] = float(i)/(N-1)*(pt2-pt1) + pt1
    return pts

def splitQuad(e0, e1, e2, e3, alpha, beta, NO):
    # This function takes the coordinates of a quad patch, and
    # creates an O-grid inside the quad making 4 quads and leaving
    # a hole in the center whose size is determined by alpha and
    # beta

    # Input                        Output
    #       2             3        2      e1     3
    #       +-------------+        +-------------+
    #       |             |        |\           /|
    #       |             |        | \c2  P1 c3/ |
    #       |             |        |  \       /  |
    #       |             |        |   \6   7/   |
    #       |             |        |    \***/    |
    #       |             |     e2 | P2 *   * P3 | e3
    #       |             |        |    /***\    |
    #       |             |        |   / 4  5\   |
    #       |             |        |  /       \  |
    #       |             |        | /c0 P0  c1\ |
    #       |             |        |/           \|
    #       +-------------+        +-------------+
    #       0             1        0     e0      1

    # Input:
    # e0: points along edge0
    # e1: points along edge1
    # e2: points along edge2
    # e3: points along edge3
    # alpha: Fraction of hole covered by u-direction
    # beta : Fraction of hole covered by v-direction

    # Makeing the assumption each edge is fairly straight
    Nu = len(e0)
    Nv = len(e2)

    # Corners of patch
    pts = np.zeros((4, 3))
    pts[0] = e0[0]
    pts[1] = e0[-1]
    pts[2] = e1[0]
    pts[3] = e1[-1]

    # First generate edge lengths
    l = np.zeros(4)
    l[0] = eDist(pts[0], pts[1])
    l[1] = eDist(pts[2], pts[3])
    l[2] = eDist(pts[0], pts[2])
    l[3] = eDist(pts[1], pts[3])

    # Vector along edges 0->3
    vec = np.zeros((4, 3))
    vec[0] = pts[1]-pts[0]
    vec[1] = pts[3]-pts[2]
    vec[2] = pts[2]-pts[0]
    vec[3] = pts[3]-pts[1]

    U = 0.5*(vec[0]+vec[1])
    V = 0.5*(vec[2]+vec[3])
    u = U/euclideanNorm(U)
    v = V/euclideanNorm(V)

    mid  = np.average(pts, axis=0)

    uBar = 0.5*(l[0]+l[1])*alpha
    vBar = 0.5*(l[2]+l[3])*beta

    aspect = uBar/vBar

    if aspect < 1: # its higher than wide, logically roate the element
        v, u = u, -v
        vBar, uBar = uBar, vBar
        alpha, beta = beta, alpha
        Nv, Nu = Nu, Nv

        E0 = e2[::-1, :].copy()
        E1 = e3[::-1, :].copy()
        E2 = e1.copy()
        E3 = e0.copy()

        #Also need to permute points
        PTS = np.zeros((4, 3))
        PTS[0] = pts[2].copy()
        PTS[1] = pts[0].copy()
        PTS[2] = pts[3].copy()
        PTS[3] = pts[1].copy()
    else:
        E0 = e0.copy()
        E1 = e1.copy()
        E2 = e2.copy()
        E3 = e3.copy()
        PTS = pts.copy()

    rectCorners = np.zeros((4, 3))

    # These are the output pactch object
    P0 = np.zeros((Nu, 4, 3), 'd')
    P1 = np.zeros((Nu, 4, 3), 'd')
    P2 = np.zeros((Nv, 4, 3), 'd')
    P3 = np.zeros((Nv, 4, 3), 'd')

    rad = vBar*beta
    rectLen = uBar-2*rad
    if rectLen < 0:
        rectLen = 0.0

    # Determine 4 corners of rectangular part
    rectCorners[0] = mid-u*(rectLen/2)-np.sin(np.pi/4)*\
        rad*v-np.cos(np.pi/4)*rad*u
    rectCorners[1] = mid+u*(rectLen/2)-np.sin(np.pi/4)*\
        rad*v+np.cos(np.pi/4)*rad*u
    rectCorners[2] = mid-u*(rectLen/2)+np.sin(np.pi/4)*\
        rad*v-np.cos(np.pi/4)*rad*u
    rectCorners[3] = mid+u*(rectLen/2)+np.sin(np.pi/4)*\
        rad*v+np.cos(np.pi/4)*rad*u

    arcLen = np.pi*rad/2 + rectLen # Two quarter circles straight line
    eighthArc = 0.25*np.pi*rad
    # We have to distribute Nu-2 nodes over this arc-length
    spacing = arcLen/(Nu-1)

    botEdge = np.zeros((Nu, 3), 'd')
    topEdge = np.zeros((Nu, 3), 'd')
    botEdge[0] = rectCorners[0]
    botEdge[-1] = rectCorners[1]
    topEdge[0] = rectCorners[2]
    topEdge[-1] = rectCorners[3]
    for i in range(Nu-2):
        distAlongArc = (i+1)*spacing
        if distAlongArc < eighthArc:
            theta = distAlongArc/rad # Angle in radians
            botEdge[i+1] = mid-u*(rectLen/2) - \
                np.sin(theta+np.pi/4)*rad*v - np.cos(theta+np.pi/4)*rad*u
            topEdge[i+1] = mid-u*(rectLen/2) + \
                np.sin(theta+np.pi/4)*rad*v - np.cos(theta+np.pi/4)*rad*u
        elif distAlongArc > rectLen+eighthArc:
            theta = (distAlongArc-rectLen-eighthArc)/rad
            botEdge[i+1] = mid+u*(rectLen/2) + \
                np.sin(theta)*rad*u - np.cos(theta)*rad*v
            topEdge[i+1] = mid+u*(rectLen/2) + \
                np.sin(theta)*rad*u + np.cos(theta)*rad*v
        else:
            topEdge[i+1] = mid -u*rectLen/2 + rad*v + \
                (distAlongArc-eighthArc)*u
            botEdge[i+1] = mid -u*rectLen/2 - rad*v + \
                (distAlongArc-eighthArc)*u

    leftEdge = np.zeros((Nv, 3), 'd')
    rightEdge = np.zeros((Nv, 3), 'd')
    theta = np.linspace(-np.pi/4, np.pi/4, Nv)

    for i in range(Nv):
        leftEdge[i]  = mid-u*(rectLen/2) + \
            np.sin(theta[i])*rad*v - np.cos(theta[i])*rad*u
        rightEdge[i] = mid+u*(rectLen/2) + \
            np.sin(theta[i])*rad*v + np.cos(theta[i])*rad*u

    # Do the corner edges
    c0 = linearEdge(PTS[0], rectCorners[0], NO)
    c1 = linearEdge(PTS[1], rectCorners[1], NO)
    c2 = linearEdge(PTS[2], rectCorners[2], NO)
    c3 = linearEdge(PTS[3], rectCorners[3], NO)

    # Now we can finally do the pactches
    P0 = tfi_2d(E0, botEdge, c0, c1)
    P1 = tfi_2d(E1, topEdge, c2, c3)
    P2 = tfi_2d(E2, leftEdge, c0, c2)
    P3 = tfi_2d(E3, rightEdge, c1, c3)

    if aspect < 1:
        return P3, P2, P0[::-1, :, :], P1[::-1, :, :]
    else:
        return P0, P1, P2, P3

def createTriPanMesh(geo, tripanFile, wakeFile,
                     specsFile=None, defaultSize=0.1):
    """
    Create a TriPan mesh from a pyGeo object.

    geo:          The pyGeo object
    tripanFile:  The name of the TriPan File
    wakeFile:    The name of the wake file
    specsFile:   The specification of panels/edge and edge types
    defaultSize: If no specsFile is given, attempt to make edges with
    defaultSize-length panels

    This cannot be run in parallel!
    """

    # Use the topology of the entire geo object
    topo = geo.topo

    nEdge = topo.nEdge
    nFace = topo.nFace

    # Face orientation
    faceOrientation = [1]*nFace
    # edgeNumber == number of panels along a given edge
    edgeNumber = -1*np.ones(nEdge, 'intc')
    # edgeType == what type of parametrization to use along an edge
    edgeType   = ['linear']*nEdge
    wakeEdges = []
    wakeDir   = []

    if specsFile:
        f = open(specsFile, 'r')
        line = f.readline().split()
        if int(line[0]) != nFace:
            print('Number of faces do not match in specs file')
        if int(line[1]) != nEdge:
            print('Number of edges do not match in specs file')
        # Discard a line
        f.readline()
        # Read in the face info
        for iface in range(nFace):
            aux = f.readline().split()
            faceOrientation[iface] = int(aux[1])
        f.readline()
        # Read in the edge info
        for iedge in range(nEdge):
            aux = f.readline().split()
            edgeNumber[iedge] = int(aux[1])
            edgeType[iedge] = aux[2]
            if int(aux[5]) > 0:
                wakeEdges.append(iedge)
                wakeDir.append(1)
            elif int(aux[5]) < 0:
                wakeEdges.append(iedge)
                wakeDir.append(-1)
        f.close()
    else:
        defaultSize = float(defaultSize)
        # First Get the default number on each edge

        for iface in range(nFace):
            for iedge in range(4):
                # First check if we even have to do it
                if edgeNumber[topo.edgeLink[iface][iedge]] == -1:
                    # Get the physical length of the edge
                    edgeLength = \
                        geo.surfs[iface].edgeCurves[iedge].getLength()

                    # Using defaultSize calculate the number of panels
                    # along this edge
                    edgeNumber[topo.edgeLink[iface][iedge]] = \
                        int(np.floor(edgeLength/defaultSize))+2
    # end if

    # Create the sizes Geo for the make consistent function
    sizes = []
    order = [0]*nFace
    for iface in range(nFace):
        sizes.append([edgeNumber[topo.edgeLink[iface][0]],
                      edgeNumber[topo.edgeLink[iface][2]]])

    sizes, edgeNumber = topo.makeSizesConsistent(sizes, order)

    # Now we need to get the edge parameter spacing for each edge
    topo.calcGlobalNumbering(sizes) # This gets gIndex,lIndex and counter

    # Now calculate the intrinsic spacing for each edge:
    edgePara = []
    for iedge in range(nEdge):
        if edgeType[iedge] == 'linear':
            spacing = np.linspace(0.0, 1.0, edgeNumber[iedge])
            edgePara.append(spacing)
        elif edgeType[iedge] == 'cos':
            spacing = 0.5*(1.0 - np.cos(np.linspace(
                        0, np.pi, edgeNumber[iedge])))
            edgePara.append(spacing)
        elif edgeType[iedge] == 'hyperbolic':
            x = np.linspace(0.0, 1.0, edgeNumber[iedge])
            beta = 1.8
            spacing = x - beta*x*(x - 1.0)*(x - 0.5)
            edgePara.append(spacing)
        else:
            print('Warning: Edge type %s not understood. \
Using a linear type'%(edgeType[iedge]))
            edgePara.append(np.linspace(0, 1, edgeNumber[iedge]))

    # Get the number of panels
    nPanels = 0
    nNodes = len(topo.gIndex)
    for iface in range(nFace):
        nPanels += (sizes[iface][0]-1)*(sizes[iface][1]-1)

    # Open the outputfile
    fp = open(tripanFile, 'w')

    # Write he number of points and panels
    fp.write('%5d %5d\n'%(nNodes, nPanels))

    # Output the Points First
    UV = []
    for iface in range(nFace):
        UV.append(getBiLinearMap(
            edgePara[topo.edgeLink[iface][0]],
            edgePara[topo.edgeLink[iface][1]],
            edgePara[topo.edgeLink[iface][2]],
            edgePara[topo.edgeLink[iface][3]]))

    for ipt in range(len(topo.gIndex)):
        iface = topo.gIndex[ipt][0][0]
        i     = topo.gIndex[ipt][0][1]
        j     = topo.gIndex[ipt][0][2]
        pt = geo.surfs[iface].getValue(UV[iface][i, j][0],  UV[iface][i, j][1])
        fp.write( '%12.10e %12.10e %12.10e \n'%(pt[0], pt[1], pt[2]))

    # Output the connectivity Next
    for iface in range(nFace):
        if faceOrientation[iface] >= 0:
            for i in range(sizes[iface][0]-1):
                for j in range(sizes[iface][1]-1):
                    fp.write('%d %d %d %d \n'%(topo.lIndex[iface][i, j],
                                               topo.lIndex[iface][i+1, j],
                                               topo.lIndex[iface][i+1, j+1],
                                               topo.lIndex[iface][i, j+1]))
        else:
            for i in range(sizes[iface][0]-1):
                for j in range(sizes[iface][1]-1):
                    fp.write('%d %d %d %d \n'%(topo.lIndex[iface][i, j],
                                               topo.lIndex[iface][i, j+1],
                                               topo.lIndex[iface][i+1, j+1],
                                               topo.lIndex[iface][i+1, j]))

    fp.write('\n')
    fp.close()

    # Output the wake file
    fp = open(wakeFile,  'w')
    fp.write('%d\n'%(len(wakeEdges)))
    print('wakeEdges:', wakeEdges)

    for k in range(len(wakeEdges)):
        # Get a surface/edge for this edge
        surfaces = topo.getSurfaceFromEdge(wakeEdges[k])
        iface = surfaces[0][0]
        iedge = surfaces[0][1]
        if iedge == 0:
            indices = topo.lIndex[iface][:, 0]
        elif iedge == 1:
            indices = topo.lIndex[iface][:, -1]
        elif iedge == 2:
            indices = topo.lIndex[iface][0, :]
        elif iedge == 3:
            indices = topo.lIndex[iface][-1, :]

        fp.write('%d\n'%(len(indices)))

        if wakeDir[k] > 0:
            for i in range(len(indices)):
                # A constant in TriPan to indicate projected wake
                teNodeType = 3
                fp.write('%d %d\n'%(indices[i],  teNodeType))
        else:
            for i in range(len(indices)):
                teNodeType = 3
                fp.write('%d %d\n'%(indices[len(indices)-1-i], teNodeType))
    # end for
    fp.close()

    # Write out the default specFile
    if specsFile == None:
        (dirName, fileName) = os.path.split(tripanFile)
        (fileBaseName, fileExtension) = os.path.splitext(fileName)
        if dirName != '':
            newSpecsFile = dirName+'/'+fileBaseName+'.specs'
        else:
            newSpecsFile = fileBaseName+'.specs'

        specsFile = newSpecsFile

    if not os.path.isfile(specsFile):
        f = open(specsFile, 'w')
        f.write('%d %d Number of faces and number of edges\n'%(nFace, nEdge))
        f.write('Face number   Normal (1 for regular, -1 for\
 reversed orientation\n')
        for iface in range(nFace):
            f.write('%d %d\n'%(iface, faceOrientation[iface]))
        f.write('Edge Number #Node Type     Start Space   End Space\
   WakeEdge\n')
        for iedge in range(nEdge):
            if iedge in wakeEdges:
                f.write( '  %4d    %5d %10s %10.4f %10.4f  %1d \n'%(\
                        iedge, edgeNumber[iedge], edgeType[iedge],
                        .1, .1, 1))
            else:
                f.write( '  %4d    %5d %10s %10.4f %10.4f  %1d \n'%(\
                        iedge, edgeNumber[iedge], edgeType[iedge],
                        .1, .1, 0))
        f.close()

# 2D Doubly connected edge list implementation.
#Copyright 2008, Angel Yanguas-Gil

class DCELEdge(object):
    def __init__(self, v1, v2, X, PID, uv, tag):
        # Create a representation of a surface edge that contains the
        # required information to be able to construct a trimming
        # curve on the orignal skin surfaces

        self.X = X
        self.PID = PID
        self.uv = uv
        tmp = tag.split('-')
        self.tag = tmp[0]
        if len(tmp) > 1:
            self.seg = tmp[1]
        else:
            self.seg = None

        self.v1 = v1
        self.v2 = v2
        if X is not None:
            self.x1 = 0.5*(X[0,0] + X[0,1])
            self.x2 = 0.5*(X[-1,0] + X[-1,1])

        self.con = [v1,v2]

    def __repr__(self):

        str1 = 'v1: %f %f\nv2: %f %f'% (self.v1[0],self.v1[1],
                                        self.v2[0],self.v2[1])
        return str1

    def midPt(self):
        #return [0.5*(self.v1.x + self.v2.x), 0.5*(self.v1.y + self.v2.y)]
        return 0.5*self.x1 + 0.5*self.x2

class DCELVertex:
    """Minimal implementation of a vertex of a 2D dcel"""

    def __init__(self, uv, X):
        self.x = uv[0]
        self.y = uv[1]
        self.X = X
        self.hedgelist = []

    def sortincident(self):

        self.hedgelist.sort(self.hsort, reverse=True)

    def hsort(self, h1, h2):
        """Sorts two half edges counterclockwise"""

        if h1.angle < h2.angle:
            return -1
        elif h1.angle > h2.angle:
            return 1
        else:
            return 0


class DCELHedge:
    """Minimal implementation of a half-edge of a 2D dcel"""

    def __init__(self,v1,v2,X,PID,uv,tag=None):
        #The origin is defined as the vertex it points to
        self.origin = v2
        self.twin = None
        self.face = None
        self.sface = None
        self.uv = uv
        self.PID = PID
        self.nexthedge = None
        self.angle = hangle(v2.x-v1.x, v2.y-v1.y)
        self.prevhedge = None
        self.length = np.sqrt((v2.x-v1.x)**2 + (v2.y-v1.y)**2)
        self.tag = tag


class DCELFace:
    """Implements a face of a 2D dcel"""

    def __init__(self):
        self.wedge = None
        self.data = None
        self.external = None
        self.tag = 'EXTERNAL'
        self.id = None

    def area(self):
        h = self.wedge
        a = 0
        while(not h.nexthedge is self.wedge):
            p1 = h.origin
            p2 = h.nexthedge.origin
            a += p1.x*p2.y - p2.x*p1.y
            h = h.nexthedge

        p1 = h.origin
        p2 = self.wedge.origin
        a = (a + p1.x*p2.y - p2.x*p1.y)/2.0
        return a

    def calcCentroid(self):
        h = self.wedge
        center = np.zeros(2)
        center += [h.origin.x,h.origin.y]
        counter = 1
        while(not h.nexthedge is self.wedge):
            counter += 1
            h = h.nexthedge
            center += [h.origin.x,h.origin.y]

        self.centroid = center/counter

    def calcSpatialCentroid(self):

        h = self.wedge
        center = np.zeros(3)
        center += h.origin.X
        counter = 1
        while(not h.nexthedge is self.wedge):
            counter += 1
            h = h.nexthedge
            center += h.origin.X

        self.spatialCentroid = center/counter

    def perimeter(self):
        h = self.wedge
        p = 0
        while (not h.nexthedge is self.wedge):
            p += h.length
            h = h.nexthedge
        return p

    def vertexlist(self):
        h = self.wedge
        pl = [h.origin]
        while(not h.nexthedge is self.wedge):
            h = h.nexthedge
            pl.append(h.origin)
        return pl



    def isinside(self, P):
        """Determines whether a point is inside a face using a
        winding formula"""
        pl = self.vertexlist()
        V = []
        for i in range(len(pl)):
            V.append([pl[i].x,pl[i].y])
        V.append([pl[0].x,pl[0].y])

        wn = 0
        # loop through all edges of the polygon
        for i in range(len(V)-1):     # edge from V[i] to V[i+1]
            if V[i][1] <= P[1]:        # start y <= P[1]
                if V[i+1][1] > P[1]:     # an upward crossing
                    if isLeft(V[i], V[i+1], P) > 0: # P left of edge
                        wn += 1           # have a valid up intersect
            else:                      # start y > P[1] (no test needed)
                if V[i+1][1] <= P[1]:    # a downward crossing
                    if isLeft(V[i], V[i+1], P) < 0: # P right of edge
                        wn -= 1           # have a valid down intersect
        if wn == 0:
            return False
        else:
            return True

class DCEL(object):
    """
    Implements a doubly-connected edge list
    """

    def __init__(self, vl=None, el=None, fileName=None):
        self.vertices = []
        self.hedges = []
        self.faces = []
        self.faceInfo = None
        if vl is not None and el is not None:
            self.vl = vl
            self.el = el
            self.buildDcel()
        elif fileName is not None:
            self.loadDCEL(fileName)
            self.buildDcel()
        else:
            # The user is going to manually create the hedges and
            # faces
            pass

    def buildDcel(self):
        """
        Creates the dcel from the list of vertices and edges
        """

        # Do some pruning first:
        self.vertices = self.vl
        ii = 0
        while ii < 1000: # Trim at most 1000 edges
            ii += 1

            mult = np.zeros(self.nvertices(),'intc')
            for e in self.el:
                mult[e.con[0]] += 1
                mult[e.con[1]] += 1

            multCheck = mult < 2

            if np.any(multCheck):

                # We need to do a couple of things:
                # 1. The bad vertices need to be removed from the vertex list
                # 2. Remaning vertices must be renamed
                # 3. Edges that reference deleted vertices must be popped
                # 4. Remaining edges must have connectivity info updated

                # First generate new mapping:
                count = 0
                mapping = -1*np.ones(self.nvertices(),'intc')
                deletedVertices = []
                for i in range(self.nvertices()):
                    if  multCheck[i]:
                        # Vertex must be removed
                        self.vertices.pop(i-len(deletedVertices))
                        deletedVertices.append(i)
                    else:
                        mapping[i] = count # Other wise get the mapping count:
                        count += 1

                # Now prune the edges:
                nEdgeDeleted = 0
                for i in range(len(self.el)):
                    if self.el[i-nEdgeDeleted].con[0] in deletedVertices or \
                            self.el[i-nEdgeDeleted].con[1] in deletedVertices:
                        # Edge must be deleted
                        self.el.pop(i-nEdgeDeleted)
                        nEdgeDeleted += 1
                    else:
                        # Mapping needs to be updated:
                        curCon = self.el[i-nEdgeDeleted].con
                        self.el[i-nEdgeDeleted].con[0] = mapping[curCon[0]]
                        self.el[i-nEdgeDeleted].con[1] = mapping[curCon[1]]
            else:
                break

        # end while

#Step 2: hedge list creation. Assignment of twins and
#vertices

        self.hedges = []
        appendCount = 0

        for e in self.el:

            h1 = DCELHedge(self.vertices[e.con[0]],
                       self.vertices[e.con[1]],
                       e.X, e.PID, e.uv, e.tag)
            h2 = DCELHedge(self.vertices[e.con[1]],
                       self.vertices[e.con[0]],
                       e.X, e.PID, e.uv, e.tag)

            h1.twin = h2
            h2.twin = h1
            self.vertices[e.con[1]].hedgelist.append(h1)
            self.vertices[e.con[0]].hedgelist.append(h2)
            appendCount += 2
            self.hedges.append(h2)
            self.hedges.append(h1)


        #Step 3: Identification of next and prev hedges
        for v in self.vertices:
            v.sortincident()
            l = len(v.hedgelist)

            for i in range(l-1):
                v.hedgelist[i].nexthedge = v.hedgelist[i+1].twin
                v.hedgelist[i+1].prevhedge = v.hedgelist[i]

            v.hedgelist[l-1].nexthedge = v.hedgelist[0].twin
            v.hedgelist[0].prevhedge = v.hedgelist[l-1]

        #Step 4: Face assignment
        provlist = self.hedges[:]
        nf = 0
        nh = len(self.hedges)

        while nh > 0:
            h = provlist.pop()
            nh -= 1

            #We check if the hedge already points to a face
            if h.face == None:
                f = DCELFace()
                nf += 1
                #We link the hedge to the new face
                f.wedge = h
                f.wedge.face = f
                #And we traverse the boundary of the new face
                while (not h.nexthedge is f.wedge):
                    h = h.nexthedge
                    h.face = f
                self.faces.append(f)
        #And finally we have to determine the external face
        for f in self.faces:
            f.external = f.area() < 0
            f.calcCentroid()
            f.calcSpatialCentroid()

        if self.faceInfo is not None:
            for i in range(len(self.faceInfo)):
                self.faces[i].tag = self.faceInfo[i]

    def writeTecplot(self, fileName):

        f = open(fileName, 'w')
        f.write ('VARIABLES = "X","Y"\n')
        for i in range(len(self.el)):
            f.write('Zone T=\"edge%d\" I=%d\n'%(i, 2))
            f.write('DATAPACKING=POINT\n')
            v1 = self.el[i].con[0]
            v2 = self.el[i].con[1]

            f.write('%g %g\n'%(self.vl[v1].x,
                               self.vl[v1].y))

            f.write('%g %g\n'%(self.vl[v2].x,
                               self.vl[v2].y))

        f.close()
    def findpoints(self, pl, onetoone=False):
        """Given a list of points pl, returns a list of
        with the corresponding face each point belongs to and
        None if it is outside the map.

        """

        ans = []
        if onetoone:
            fl = self.faces[:]
            for p in pl:
                found = False
                for f in fl:
                    if f.external:
                        continue
                    if f.isinside(p):
                        fl.remove(f)
                        found = True
                        ans.append(f)
                        break
                if not found:
                    ans.append(None)

        else:
            for p in pl:
                found = False
                for f in self.faces:
                    if f.external:
                        continue
                    if f.isinside(p):
                        found = True
                        ans.append(f)
                        break
                if not found:
                    ans.append(None)

        return ans

    def areas(self):
        return [f.area() for f in self.faces if not f.external]

    def perimeters(self):
        return [f.perimeter() for f in self.faces if not f.external]

    def nfaces(self):
        return len(self.faces)

    def nvertices(self):
        return len(self.vertices)

    def nedges(self):
        return len(self.hedges)//2

    def saveDCEL(self, fileName):

        f = open(fileName,'w')
        f.write('%d %d %d\n'%(
                self.nvertices(), self.nedges(), self.nfaces()))
        for i in range(self.nvertices()):
            f.write('%g %g %g %g %g \n'%(
                    self.vertices[i].x,self.vertices[i].y,
                    self.vertices[i].X[0],
                    self.vertices[i].X[1],
                    self.vertices[i].X[2]))

        for i in range(self.nedges()):
            if self.el[i].seg is not None:
                f.write('%d %d %g %g %g %g %g %g %s-%s\n'%(
                        self.el[i].con[0],self.el[i].con[1],
                        self.el[i].x1[0],self.el[i].x1[1],self.el[i].x1[2],
                        self.el[i].x2[0],self.el[i].x2[1],self.el[i].x2[2],
                        self.el[i].tag, self.el[i].seg))
            else:
                f.write('%d %d %g %g %g %g %g %g %s\n'%(
                        self.el[i].con[0],self.el[i].con[1],
                        self.el[i].x1[0],self.el[i].x1[1],self.el[i].x1[2],
                        self.el[i].x2[0],self.el[i].x2[1],self.el[i].x2[2],
                        self.el[i].tag))

        for i in range(self.nfaces()):
            f.write('%s\n'%(self.faces[i].tag))
        f.close()

    def loadDCEL(self, fileName):

        f = open(fileName,'r')
        # Read sizes
        tmp = f.readline().split()
        nvertices = int(tmp[0])
        nedges    = int(tmp[1])
        nfaces    = int(tmp[2])

        self.vl = []
        self.el = []
        self.faceInfo = []
        for i in range(nvertices):
            a = f.readline().split()
            self.vl.append(DCELVertex([float(a[0]),float(a[1])],
                                      np.array([float(a[2]),
                                                float(a[3]),
                                                float(a[4])])))

        for i in range(nedges):
            a = f.readline().split()
            self.el.append(DCELEdge(int(a[0]),int(a[1]), None, None, None, a[8]))
            self.el[-1].x1 = np.array([float(a[2]),float(a[3]),float(a[4])])
            self.el[-1].x2 = np.array([float(a[5]),float(a[6]),float(a[7])])

        for i in range(nfaces):
            a = f.readline().split()
            self.faceInfo.append(a[0])

        f.close()

#Misc. functions
def area2(hedge, point):
    """Determines the area of the triangle formed by a hedge and
    an external point"""

    pa = hedge.twin.origin
    pb = hedge.origin
    pc = point
    return (pb.x - pa.x)*(pc[1] - pa.y) - (pc[0] - pa.x)*(pb.y - pa.y)


def isLeft(P0, P1, P2):
    return (P1[0] - P0[0]) * (P2[1] - P0[1]) - (P2[0] - P0[0]) * (P1[1] - P0[1])

def lefton(hedge, point):
    """Determines if a point is to the left of a hedge"""

    return area2(hedge, point) >= 0


def hangle(dx,dy):
    """Determines the angle with respect to the x axis of a segment
    of coordinates dx and dy
    """

    l = np.sqrt(dx*dx + dy*dy)

    if dy > 0:
        return np.arccos(dx/l)
    else:
        return 2*np.pi - np.arccos(dx/l)

# --------------------- Polygon geometric functions -----------------
def areaPoly(nodes):
    # Return the area of the polygon. Note that the input need not be
    # strictly a polygon, (closed curve in 2 dimensions.) The approach
    # we take here is to find the centroid, then sum the area of the
    # 3d triangles. THIS APPROACH ONLY WORKS FOR CONVEX POLYGONS!

    c = np.average(nodes, axis=0)
    area = 0.0
    for ii in range(len(nodes)):
        xi = nodes[ii]
        xip1 = nodes[np.mod(ii+1, len(nodes))]
        area = area + 0.5*np.linalg.norm(np.cross(xi-c,xip1-c))

    return np.abs(area)

def volumePoly(lowerNodes, upperNodes):
    # Compute the volume of a 'polyhedreon' defined by a loop of nodes
    # on the 'bottom' and a loop on the 'top'. Like areaPoly, we use
    # the centroid to split the polygon into triangles. THIS ONLY
    # WORKS FOR CONVEX POLYGONS

    lc = np.average(lowerNodes, axis=0)
    uc = np.average(upperNodes, axis=0)
    volume = 0.0
    ln = len(lowerNodes)
    n =  np.zeros((6,3))
    for ii in range(len(lowerNodes)):
        # Each "wedge" can be sub-divided to 3 tetrahedra

        # The following indices define the decomposition into three
        # tetra hedrea

        # 3 5 4 1
        # 5 2 1 0
        # 0 3 1 5

        #      3 +-----+ 5
        #        |\   /|
        #        | \ / |
        #        |  + 4|
        #        |  |  |
        #      0 +--|--+ 2
        #        \  |  /
        #         \ | /
        #          \|/
        #           + 1
        n[0] = lowerNodes[ii]
        n[1] = lc
        n[2] = lowerNodes[np.mod(ii+1, ln)]

        n[3] = upperNodes[ii]
        n[4] = uc
        n[5] = upperNodes[np.mod(ii+1, ln)]
        volume += volTetra([n[3],n[5],n[4],n[1]])
        volume += volTetra([n[5],n[2],n[1],n[0]])
        volume += volTetra([n[0],n[3],n[1],n[5]])

    return volume

def volTetra(nodes):
    # Compute volume of tetrahedra given by 4 nodes
    a = nodes[1] - nodes[0]
    b = nodes[2] - nodes[0]
    c = nodes[3] - nodes[0]
    # Scalar triple product
    V = (1.0/6.0)*np.linalg.norm(np.dot(a, np.cross(b,c)))

    return V<|MERGE_RESOLUTION|>--- conflicted
+++ resolved
@@ -125,7 +125,6 @@
     bb[1] = bb[1] - a[2]*crossb[0]
     crossb[0] = 0.0
     return ab,bb
-<<<<<<< HEAD
 
 def dot_b(a, b, dotb):
     """
@@ -139,7 +138,7 @@
 
     return ab, bb
 
-=======
+    return ab,bb
     
 def calculateCentroid(p0,v1,v2):
     '''
@@ -192,7 +191,6 @@
 
     return innerRadius,outerRadius
     
->>>>>>> 8f0d00b3
  # --------------------------------------------------------------
  #                I/O Functions
  # --------------------------------------------------------------
